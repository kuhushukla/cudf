/*
 *
 *  Copyright (c) 2019-2020, NVIDIA CORPORATION.
 *
 *  Licensed under the Apache License, Version 2.0 (the "License");
 *  you may not use this file except in compliance with the License.
 *  You may obtain a copy of the License at
 *
 *      http://www.apache.org/licenses/LICENSE-2.0
 *
 *  Unless required by applicable law or agreed to in writing, software
 *  distributed under the License is distributed on an "AS IS" BASIS,
 *  WITHOUT WARRANTIES OR CONDITIONS OF ANY KIND, either express or implied.
 *  See the License for the specific language governing permissions and
 *  limitations under the License.
 *
 */

package ai.rapids.cudf;

import ai.rapids.cudf.HostColumnVector.Builder;
import ai.rapids.cudf.WindowOptions.FrameType;

import org.slf4j.Logger;
import org.slf4j.LoggerFactory;

import java.math.BigDecimal;
import java.math.RoundingMode;
import java.util.ArrayList;
import java.util.List;
import java.util.Optional;
import java.util.function.Consumer;

/**
 * This class represents the immutable vector of data.  This class holds
 * references to device(GPU) memory and is reference counted to know when to release it.  Call
 * close to decrement the reference count when you are done with the column, and call incRefCount
 * to increment the reference count.
 */
public final class ColumnVector implements AutoCloseable, BinaryOperable {
  private static final Logger log = LoggerFactory.getLogger(ColumnVector.class);

  static {
    NativeDepsLoader.loadNativeDeps();
  }

  private ColumnView columnView;
  private final DType type;
  private final OffHeapState offHeap;
  private final long rows;
  private Optional<Long> nullCount = Optional.empty();
  private int refCount;

  /**
   * Wrap an existing on device cudf::column with the corresponding ColumnVector. The new
   * ColumnVector takes ownership of the pointer and will free it when the ref count reaches zero.
   * @param nativePointer host address of the cudf::column object which will be
   *                      owned by this instance.
   */
  public ColumnVector(long nativePointer) {
    assert nativePointer != 0;
    offHeap = new OffHeapState(nativePointer);
    MemoryCleaner.register(this, offHeap);
    columnView = new ColumnView(offHeap.viewHandle);
    this.rows = offHeap.getNativeRowCount();
    this.type = offHeap.getNativeType();
    this.refCount = 0;
    incRefCountInternal(true);
  }

  /**
   * Create a new column vector based off of data already on the device.
   * @param type the type of the vector
   * @param rows the number of rows in this vector.
   * @param nullCount the number of nulls in the dataset.
   * @param dataBuffer the data stored on the device.  The column vector takes ownership of the
   *                   buffer.  Do not use the buffer after calling this.
   * @param validityBuffer an optional validity buffer. Must be provided if nullCount != 0. The
   *                      column vector takes ownership of the buffer. Do not use the buffer
   *                      after calling this.
   * @param offsetBuffer a host buffer required for strings and string categories. The column
   *                    vector takes ownership of the buffer. Do not use the buffer after calling
   *                    this.
   */
  public ColumnVector(DType type, long rows, Optional<Long> nullCount,
      DeviceMemoryBuffer dataBuffer, DeviceMemoryBuffer validityBuffer,
      DeviceMemoryBuffer offsetBuffer) {
    assert type != DType.LIST : "This constructor should not be used for list type";
    if (type != DType.STRING) {
      assert offsetBuffer == null : "offsets are only supported for STRING";
    }

    long[] children = new long[] {};
    offHeap = new OffHeapState(type, (int) rows, nullCount, dataBuffer, validityBuffer, offsetBuffer, null, children);
    MemoryCleaner.register(this, offHeap);
    columnView = new ColumnView(offHeap.getViewHandle());
    this.rows = rows;
    this.nullCount = nullCount;
    this.type = type;

    this.refCount = 0;
    incRefCountInternal(true);
  }

  /**
   * Create a new column vector based off of data already on the device with child columns.
   * @param type the type of the vector, typically a nested type
   * @param rows the number of rows in this vector.
   * @param nullCount the number of nulls in the dataset.
   * @param dataBuffer the data stored on the device.  The column vector takes ownership of the
   *                   buffer.  Do not use the buffer after calling this.
   * @param validityBuffer an optional validity buffer. Must be provided if nullCount != 0. The
   *                      column vector takes ownership of the buffer. Do not use the buffer
   *                      after calling this.
   * @param offsetBuffer a host buffer required for strings and string categories. The column
   *                    vector takes ownership of the buffer. Do not use the buffer after calling
   *                    this.
   * @param nestedColumnVectors the child columns list
   */
  public ColumnVector(DType type, long rows, Optional<Long> nullCount,
                      BaseDeviceMemoryBuffer dataBuffer, BaseDeviceMemoryBuffer validityBuffer,
                      BaseDeviceMemoryBuffer offsetBuffer, List<ColumnView.NestedColumnVector> nestedColumnVectors) {
    if (type != DType.STRING && type != DType.LIST) {
      assert offsetBuffer == null : "offsets are only supported for STRING, LISTS";
    }
    List<BaseDeviceMemoryBuffer> toClose = new ArrayList<>();
    long[] childHandles = new long[nestedColumnVectors.size()];
    for (ColumnView.NestedColumnVector ncv : nestedColumnVectors) {
      toClose.addAll(ncv.getBuffersToClose());
    }
    for (int i = 0; i < nestedColumnVectors.size(); i++) {
      childHandles[i] = nestedColumnVectors.get(i).getViewHandle();
    }
    offHeap = new OffHeapState(type, (int) rows, nullCount, dataBuffer, validityBuffer, offsetBuffer,
            toClose, childHandles);
    MemoryCleaner.register(this, offHeap);
    columnView = new ColumnView(offHeap.getViewHandle());
    this.rows = rows;
    this.nullCount = nullCount;
    this.type = type;

    this.refCount = 0;
    incRefCountInternal(true);
  }

  /**
   * This is a very special constructor that should only ever be called by
   * fromViewWithContiguousAllocation.  It takes a cudf::column_view * instead of a cudf::column *.
   * But to maintain memory ownership properly we need to slice the memory in the view off from
   * a separate buffer that actually owns the memory allocation.
   * @param viewAddress the address of the cudf::column_view
   * @param contiguousBuffer the buffer that this is based off of.
   */
  private ColumnVector(long viewAddress, DeviceMemoryBuffer contiguousBuffer) {
    offHeap = new OffHeapState(viewAddress, contiguousBuffer);
    MemoryCleaner.register(this, offHeap);
    this.type = offHeap.getNativeType();
    this.rows = offHeap.getNativeRowCount();
    this.columnView = new ColumnView(offHeap.viewHandle);
    // TODO we may want to ask for the null count anyways...
    this.nullCount = Optional.empty();

    this.refCount = 0;
    incRefCountInternal(true);
  }

  static ColumnVector fromViewWithContiguousAllocation(long columnViewAddress, DeviceMemoryBuffer buffer) {
    return new ColumnVector(columnViewAddress, buffer);
  }

  /**
   * Returns a column of strings where, for each string row in the input,
   * the first character after spaces is modified to upper-case,
   * while all the remaining characters in a word are modified to lower-case.
   *
   * Any null string entries return corresponding null output column entries
   */
  public ColumnVector toTitle() {
    assert type == DType.STRING;
    return new ColumnVector(columnView.title(getNativeView()));
  }

  /**
   * This is a really ugly API, but it is possible that the lifecycle of a column of
   * data may not have a clear lifecycle thanks to java and GC. This API informs the leak
   * tracking code that this is expected for this column, and big scary warnings should
   * not be printed when this happens.
   */
  public void noWarnLeakExpected() {
    offHeap.noWarnLeakExpected();
  }

  /**
   * Close this Vector and free memory allocated for HostMemoryBuffer and DeviceMemoryBuffer
   */
  @Override
  public synchronized void close() {
    refCount--;
    offHeap.delRef();
    if (refCount == 0) {
      offHeap.clean(false);
    } else if (refCount < 0) {
      offHeap.logRefCountDebug("double free " + this);
      throw new IllegalStateException("Close called too many times " + this);
    }
  }

  @Override
  public String toString() {
    return "ColumnVector{" +
        "rows=" + rows +
        ", type=" + type +
        ", nullCount=" + nullCount +
        ", offHeap=" + offHeap +
        '}';
  }

  /////////////////////////////////////////////////////////////////////////////
  // METADATA ACCESS
  /////////////////////////////////////////////////////////////////////////////

  /**
   * Increment the reference count for this column.  You need to call close on this
   * to decrement the reference count again.
   */
  public ColumnVector incRefCount() {
    return incRefCountInternal(false);
  }

  private synchronized ColumnVector incRefCountInternal(boolean isFirstTime) {
    offHeap.addRef();
    if (refCount <= 0 && !isFirstTime) {
      offHeap.logRefCountDebug("INC AFTER CLOSE " + this);
      throw new IllegalStateException("Column is already closed");
    }
    refCount++;
    return this;
  }

  /**
   * Returns a new ColumnVector with NaNs converted to nulls, preserving the existing null values.
   */
  public ColumnVector nansToNulls() {
    return columnView.nansToNulls();
  }

  /**
   * Returns the number of rows in this vector.
   */
  public long getRowCount() {
    return rows;
  }

  /**
   * Returns the amount of device memory used.
   */
  public long getDeviceMemorySize() {
    return offHeap != null ? offHeap.getDeviceMemorySize() : 0;
  }

  /**
   * Returns the type of this vector.
   */
  @Override
  public DType getType() {
    return type;
  }

  /**
   * Returns the number of nulls in the data. Note that this might end up
   * being a very expensive operation because if the null count is not
   * known it will be calculated.
   */
  public long getNullCount() {
    if (!nullCount.isPresent()) {
      nullCount = Optional.of(offHeap.getNativeNullCount());
    }
    return nullCount.get();
  }

  /**
   * Returns this column's current refcount
   */
  synchronized int getRefCount() {
    return refCount;
  }

  /**
   * Returns if the vector has a validity vector allocated or not.
   */
  public boolean hasValidityVector() {
    return (offHeap.getValid() != null);
  }

  /**
   * Returns if the vector has nulls.  Note that this might end up
   * being a very expensive operation because if the null count is not
   * known it will be calculated.
   */
  public boolean hasNulls() {
    return getNullCount() > 0;
  }

  /////////////////////////////////////////////////////////////////////////////
  // DATA MOVEMENT
  /////////////////////////////////////////////////////////////////////////////

  /**
   * Copy the data to the host.
   */
  public HostColumnVector copyToHost() {
    return columnView.copyToHost();
  }

  /////////////////////////////////////////////////////////////////////////////
  // RAW DATA ACCESS
  /////////////////////////////////////////////////////////////////////////////


  /**
   * Get access to the raw device buffer for this column.  This is intended to be used with a lot
   * of caution.  The lifetime of the buffer is tied to the lifetime of the column (Do not close
   * the buffer, as the column will take care of it).  Do not modify the contents of the buffer or
   * it might negatively impact what happens on the column.  The data must be on the device for
   * this to work. Strings and string categories do not currently work because their underlying
   * device layout is currently hidden.
   * @param type the type of buffer to get access to.
   * @return the underlying buffer or null if no buffer is associated with it for this column.
   * Please note that if the column is empty there may be no buffers at all associated with the
   * column.
   */
  public BaseDeviceMemoryBuffer getDeviceBufferFor(BufferType type) {
    BaseDeviceMemoryBuffer srcBuffer;
    switch(type) {
      case VALIDITY:
        srcBuffer = offHeap.getValid();
        break;
      case DATA:
        srcBuffer = offHeap.getData();
        break;
      case OFFSET:
        srcBuffer = offHeap.getOffsets();
        break;
      default:
        throw new IllegalArgumentException(type + " is not a supported buffer type.");

    }
    return srcBuffer;
  }

  /////////////////////////////////////////////////////////////////////////////
  // DEVICE METADATA
  /////////////////////////////////////////////////////////////////////////////

  /**
   * Retrieve the number of characters in each string. Null strings will have value of null.
   *
   * @return ColumnVector holding length of string at index 'i' in the original vector
   */
  public ColumnVector getCharLengths() {
    return columnView.getCharLengths();
  }

  /**
   * Retrieve the number of bytes for each string. Null strings will have value of null.
   *
   * @return ColumnVector, where each element at i = byte count of string at index 'i' in the original vector
   */
  public ColumnVector getByteCount() {
    return columnView.getByteCount();
  }

  /**
   * Returns a Boolean vector with the same number of rows as this instance, that has
   * TRUE for any entry that is not null, and FALSE for any null entry (as per the validity mask)
   *
   * @return - Boolean vector
   */
  public ColumnVector isNotNull() {
    return columnView.isNotNull();
  }

  /**
   * Returns a Boolean vector with the same number of rows as this instance, that has
   * FALSE for any entry that is not null, and TRUE for any null entry (as per the validity mask)
   *
   * @return - Boolean vector
   */
  public ColumnVector isNull() {
    return columnView.isNull();
  }

  /**
   * Returns a Boolean vector with the same number of rows as this instance, that has
   * TRUE for any entry that is an integer, and FALSE if its not an integer. A null will be returned
   * for null entries
   *
   * NOTE: Integer doesn't mean a 32-bit integer. It means a number that is not a fraction.
   * i.e. If this method returns true for a value it could still result in an overflow or underflow
   * if you convert it to a Java integral type
   *
   * @return - Boolean vector
   */
  public ColumnVector isInteger() {
    return columnView.isInteger();
  }

  /**
   * Returns a Boolean vector with the same number of rows as this instance, that has
   * TRUE for any entry that is a float, and FALSE if its not a float. A null will be returned
   * for null entries
   *
   * NOTE: Float doesn't mean a 32-bit float. It means a number that is a fraction or can be written
   * as a fraction. i.e. This method will return true for integers as well as floats. Also note if
   * this method returns true for a value it could still result in an overflow or underflow if you
   * convert it to a Java float or double
   *
   * @return - Boolean vector
   */
  public ColumnVector isFloat() {
    return columnView.isFloat();
  }

  /**
   * Returns a Boolean vector with the same number of rows as this instance, that has
   * TRUE for any entry that is NaN, and FALSE if null or a valid floating point value
   * @return - Boolean vector
   */
  public ColumnVector isNan() {
    return columnView.isNan();
  }

  /**
   * Returns a Boolean vector with the same number of rows as this instance, that has
   * TRUE for any entry that is null or a valid floating point value, FALSE otherwise
   * @return - Boolean vector
   */
  public ColumnVector isNotNan() {
    return columnView.isNotNan();
  }

  /////////////////////////////////////////////////////////////////////////////
  // Replacement
  /////////////////////////////////////////////////////////////////////////////

  /**
   * Returns a vector with all values "oldValues[i]" replaced with "newValues[i]".
   * Warning:
   *    Currently this function doesn't work for Strings or StringCategories.
   *    NaNs can't be replaced in the original vector but regular values can be replaced with NaNs
   *    Nulls can't be replaced in the original vector but regular values can be replaced with Nulls
   *    Mixing of types isn't allowed, the resulting vector will be the same type as the original.
   *      e.g. You can't replace an integer vector with values from a long vector
   *
   * Usage:
   *    this = {1, 4, 5, 1, 5}
   *    oldValues = {1, 5, 7}
   *    newValues = {2, 6, 9}
   *
   *    result = this.findAndReplaceAll(oldValues, newValues);
   *    result = {2, 4, 6, 2, 6}  (1 and 5 replaced with 2 and 6 but 7 wasn't found so no change)
   *
   * @param oldValues - A vector containing values that should be replaced
   * @param newValues - A vector containing new values
   * @return - A new vector containing the old values replaced with new values
   */
  public ColumnVector findAndReplaceAll(ColumnVector oldValues, ColumnVector newValues) {
    return columnView.findAndReplaceAll(oldValues, newValues);
  }

  /**
   * Returns a ColumnVector with any null values replaced with a scalar.
   * The types of the input ColumnVector and Scalar must match, else an error is thrown.
   *
   * @param scalar - Scalar value to use as replacement
   * @return - ColumnVector with nulls replaced by scalar
   */
  public ColumnVector replaceNulls(Scalar scalar) {
    return columnView.replaceNulls(scalar);
  }

  /**
   * For a BOOL8 vector, computes a vector whose rows are selected from two other vectors
   * based on the boolean value of this vector in the corresponding row.
   * If the boolean value in a row is true, the corresponding row is selected from trueValues
   * otherwise the corresponding row from falseValues is selected.
   * Note that trueValues and falseValues vectors must be the same length as this vector,
   * and trueValues and falseValues must have the same data type.
   * @param trueValues the values to select if a row in this column is true
   * @param falseValues the values to select if a row in this column is not true
   * @return the computed vector
   */
  public ColumnVector ifElse(ColumnVector trueValues, ColumnVector falseValues) {
    return columnView.ifElse(trueValues, falseValues);
  }

  /**
   * For a BOOL8 vector, computes a vector whose rows are selected from two other inputs
   * based on the boolean value of this vector in the corresponding row.
   * If the boolean value in a row is true, the corresponding row is selected from trueValues
   * otherwise the value from falseValue is selected.
   * Note that trueValues must be the same length as this vector,
   * and trueValues and falseValue must have the same data type.
   * Note that the trueValues vector and falseValue scalar must have the same data type.
   * @param trueValues the values to select if a row in this column is true
   * @param falseValue the value to select if a row in this column is not true
   * @return the computed vector
   */
  public ColumnVector ifElse(ColumnVector trueValues, Scalar falseValue) {
    return columnView.ifElse(trueValues, falseValue);
  }

  /**
   * For a BOOL8 vector, computes a vector whose rows are selected from two other inputs
   * based on the boolean value of this vector in the corresponding row.
   * If the boolean value in a row is true, the value from trueValue is selected
   * otherwise the corresponding row from falseValues is selected.
   * Note that falseValues must be the same length as this vector,
   * and trueValue and falseValues must have the same data type.
   * Note that the trueValue scalar and falseValues vector must have the same data type.
   * @param trueValue the value to select if a row in this column is true
   * @param falseValues the values to select if a row in this column is not true
   * @return the computed vector
   */
  public ColumnVector ifElse(Scalar trueValue, ColumnVector falseValues) {
    return columnView.ifElse(trueValue, falseValues);
  }

  /**
   * For a BOOL8 vector, computes a vector whose rows are selected from two other inputs
   * based on the boolean value of this vector in the corresponding row.
   * If the boolean value in a row is true, the value from trueValue is selected
   * otherwise the value from falseValue is selected.
   * Note that the trueValue and falseValue scalars must have the same data type.
   * @param trueValue the value to select if a row in this column is true
   * @param falseValue the value to select if a row in this column is not true
   * @return the computed vector
   */
  public ColumnVector ifElse(Scalar trueValue, Scalar falseValue) {
    return columnView.ifElse(trueValue, falseValue);
  }

  /////////////////////////////////////////////////////////////////////////////
  // Slice/Split and Concatenate
  /////////////////////////////////////////////////////////////////////////////

  /**
   * Slices a column (including null values) into a set of columns
   * according to a set of indices. The caller owns the ColumnVectors and is responsible
   * closing them
   *
   * The "slice" function divides part of the input column into multiple intervals
   * of rows using the indices values and it stores the intervals into the output
   * columns. Regarding the interval of indices, a pair of values are taken from
   * the indices array in a consecutive manner. The pair of indices are left-closed
   * and right-open.
   *
   * The pairs of indices in the array are required to comply with the following
   * conditions:
   * a, b belongs to Range[0, input column size]
   * a <= b, where the position of a is less or equal to the position of b.
   *
   * Exceptional cases for the indices array are:
   * When the values in the pair are equal, the function returns an empty column.
   * When the values in the pair are 'strictly decreasing', the outcome is
   * undefined.
   * When any of the values in the pair don't belong to the range[0, input column
   * size), the outcome is undefined.
   * When the indices array is empty, an empty vector of columns is returned.
   *
   * The caller owns the output ColumnVectors and is responsible for closing them.
   *
   * @param indices
   * @return A new ColumnVector array with slices from the original ColumnVector
   */
  public ColumnVector[] slice(int... indices) {
    return columnView.slice(indices);
  }

  /**
   * Return a subVector from start inclusive to the end of the vector.
   * @param start the index to start at.
   */
  public ColumnVector subVector(int start) {
    return columnView.subVector(start);
  }

  /**
   * Return a subVector.
   * @param start the index to start at (inclusive).
   * @param end the index to end at (exclusive).
   */
  public ColumnVector subVector(int start, int end) {
    return columnView.subVector(start, end);
  }

  /**
   * Splits a column (including null values) into a set of columns
   * according to a set of indices. The caller owns the ColumnVectors and is responsible
   * closing them.
   *
   * The "split" function divides the input column into multiple intervals
   * of rows using the splits indices values and it stores the intervals into the
   * output columns. Regarding the interval of indices, a pair of values are taken
   * from the indices array in a consecutive manner. The pair of indices are
   * left-closed and right-open.
   *
   * The indices array ('splits') is require to be a monotonic non-decreasing set.
   * The indices in the array are required to comply with the following conditions:
   * a, b belongs to Range[0, input column size]
   * a <= b, where the position of a is less or equal to the position of b.
   *
   * The split function will take a pair of indices from the indices array
   * ('splits') in a consecutive manner. For the first pair, the function will
   * take the value 0 and the first element of the indices array. For the last pair,
   * the function will take the last element of the indices array and the size of
   * the input column.
   *
   * Exceptional cases for the indices array are:
   * When the values in the pair are equal, the function return an empty column.
   * When the values in the pair are 'strictly decreasing', the outcome is
   * undefined.
   * When any of the values in the pair don't belong to the range[0, input column
   * size), the outcome is undefined.
   * When the indices array is empty, an empty vector of columns is returned.
   *
   * The input columns may have different sizes. The number of
   * columns must be equal to the number of indices in the array plus one.
   *
   * Example:
   * input:   {10, 12, 14, 16, 18, 20, 22, 24, 26, 28}
   * splits: {2, 5, 9}
   * output:  {{10, 12}, {14, 16, 18}, {20, 22, 24, 26}, {28}}
   *
   * Note that this is very similar to the output from a PartitionedTable.
   *
   * @param indices the indexes to split with
   * @return A new ColumnVector array with slices from the original ColumnVector
   */
  public ColumnVector[] split(int... indices) {
    return columnView.split(indices);
  }

  /**
   * Create a new vector of length rows, where each row is filled with the Scalar's
   * value
   * @param scalar - Scalar to use to fill rows
   * @param rows - Number of rows in the new ColumnVector
   * @return - new ColumnVector
   */
  public static ColumnVector fromScalar(Scalar scalar, int rows) {
    return ColumnView.fromScalar(scalar, rows);
  }

  /**
   * Create a new vector of length rows, starting at the initialValue and going by step each time.
   * Only numeric types are supported.
   * @param initialValue the initial value to start at.
   * @param step the step to add to each subsequent row.
   * @param rows the total number of rows
   * @return the new ColumnVector.
   */
  public static ColumnVector sequence(Scalar initialValue, Scalar step, int rows) {
    return ColumnView.sequence(initialValue, step, rows);
  }

  /**
   * Create a new vector of length rows, starting at the initialValue and going by 1 each time.
   * Only numeric types are supported.
   * @param initialValue the initial value to start at.
   * @param rows the total number of rows
   * @return the new ColumnVector.
   */
  public static ColumnVector sequence(Scalar initialValue, int rows) {
    return ColumnView.sequence(initialValue, rows);
  }

  /**
   * Create a new vector by concatenating multiple columns together.
   * Note that all columns must have the same type.
   */
  public static ColumnVector concatenate(ColumnVector... columns) {
    return ColumnView.concatenate(columns);
  }

  /**
   * Create a new vector of "normalized" values, where:
   *  1. All representations of NaN (and -NaN) are replaced with the normalized NaN value
   *  2. All elements equivalent to 0.0 (including +0.0 and -0.0) are replaced with +0.0.
   *  3. All elements that are not equivalent to NaN or 0.0 remain unchanged.
   *
   * The documentation for {@link Double#longBitsToDouble(long)}
   * describes how equivalent values of NaN/-NaN might have different bitwise representations.
   *
   * This method may be used to compare different bitwise values of 0.0 or NaN as logically
   * equivalent. For instance, if these values appear in a groupby key column, without normalization
   * 0.0 and -0.0 would be erroneously treated as distinct groups, as will each representation of NaN.
   *
   * @return A new ColumnVector with all elements equivalent to NaN/0.0 replaced with a normalized equivalent.
   */
  public ColumnVector normalizeNANsAndZeros() {
    return columnView.normalizeNANsAndZeros();
  }

  /**
   * Create a deep copy of the column while replacing the null mask. The resultant null mask is the
   * bitwise merge of null masks in the columns given as arguments.
   *
   * @param mergeOp binary operator, currently only BITWISE_AND is supported.
   * @param columns array of columns whose null masks are merged, must have identical number of rows.
   * @return the new ColumnVector with merged null mask.
   */
  public ColumnVector mergeAndSetValidity(BinaryOp mergeOp, ColumnVector... columns) {
    return columnView.mergeAndSetValidity(mergeOp, columns);
  }

  /**
   * Create a new vector containing the MD5 hash of each row in the table.
   *
   * @param columns array of columns to hash, must have identical number of rows.
   * @return the new ColumnVector of 32 character hex strings representing each row's hash value.
   */
  public static ColumnVector md5Hash(ColumnVector... columns) {
    return ColumnView.md5Hash(columns);
  }

  /////////////////////////////////////////////////////////////////////////////
  // DATE/TIME
  /////////////////////////////////////////////////////////////////////////////

  /**
   * Get year from a timestamp.
   * <p>
   * Postconditions - A new vector is allocated with the result. The caller owns the vector and
   * is responsible for its lifecycle.
   * @return - A new INT16 vector allocated on the GPU.
   */
  public ColumnVector year() {
    return columnView.year();
  }

  /**
   * Get month from a timestamp.
   * <p>
   * Postconditions - A new vector is allocated with the result. The caller owns the vector and
   * is responsible for its lifecycle.
   * @return - A new INT16 vector allocated on the GPU.
   */
  public ColumnVector month() {
    return columnView.month();
  }

  /**
   * Get day from a timestamp.
   * <p>
   * Postconditions - A new vector is allocated with the result. The caller owns the vector and
   * is responsible for its lifecycle.
   * @return - A new INT16 vector allocated on the GPU.
   */
  public ColumnVector day() {
    return columnView.day();
  }

  /**
   * Get hour from a timestamp with time resolution.
   * <p>
   * Postconditions - A new vector is allocated with the result. The caller owns the vector and
   * is responsible for its lifecycle.
   * @return - A new INT16 vector allocated on the GPU.
   */
  public ColumnVector hour() {
    return columnView.hour();
  }

  /**
   * Get minute from a timestamp with time resolution.
   * <p>
   * Postconditions - A new vector is allocated with the result. The caller owns the vector and
   * is responsible for its lifecycle.
   * @return - A new INT16 vector allocated on the GPU.
   */
  public ColumnVector minute() {
    return columnView.minute();
  }

  /**
   * Get second from a timestamp with time resolution.
   * <p>
   * Postconditions - A new vector is allocated with the result. The caller owns the vector and
   * is responsible for its lifecycle.
   * @return A new INT16 vector allocated on the GPU.
   */
  public ColumnVector second() {
    return columnView.second();
  }

  /**
   * Get the day of the week from a timestamp.
   * <p>
   * Postconditions - A new vector is allocated with the result. The caller owns the vector and
   * is responsible for its lifecycle.
   * @return A new INT16 vector allocated on the GPU. Monday=1, ..., Sunday=7
   */
  public ColumnVector weekDay() {
    return columnView.weekDay();
  }

  /**
   * Get the date that is the last day of the month for this timestamp.
   * <p>
   * Postconditions - A new vector is allocated with the result. The caller owns the vector and
   * is responsible for its lifecycle.
   * @return A new TIMESTAMP_DAYS vector allocated on the GPU.
   */
  public ColumnVector lastDayOfMonth() {
    return columnView.lastDayOfMonth();
  }

  /**
   * Get the day of the year from a timestamp.
   * <p>
   * Postconditions - A new vector is allocated with the result. The caller owns the vector and
   * is responsible for its lifecycle.
   * @return A new INT16 vector allocated on the GPU. The value is between [1, {365-366}]
   */
  public ColumnVector dayOfYear() {
    return columnView.dayOfYear();
  }

  /////////////////////////////////////////////////////////////////////////////
  // ARITHMETIC
  /////////////////////////////////////////////////////////////////////////////

  /**
   * Transform a vector using a custom function.  Be careful this is not
   * simple to do.  You need to be positive you know what type of data you are
   * processing and how the data is laid out.  This also only works on fixed
   * length types.
   * @param udf This function will be applied to every element in the vector
   * @param isPtx is the code of the function ptx? true or C/C++ false.
   */
  public ColumnVector transform(String udf, boolean isPtx) {
    return columnView.transform(udf, isPtx);
  }

  /**
   * Multiple different unary operations. The output is the same type as input.
   * @param op      the operation to perform
   * @return the result
   */
  public ColumnVector unaryOp(UnaryOp op) {
    return columnView.unaryOp(op);
  }

  /**
   * Calculate the sin, output is the same type as input.
   */
  public ColumnVector sin() {
    return columnView.sin();
  }

  /**
   * Calculate the cos, output is the same type as input.
   */
  public ColumnVector cos() {
    return columnView.cos();
  }

  /**
   * Calculate the tan, output is the same type as input.
   */
  public ColumnVector tan() {
    return columnView.tan();
  }

  /**
   * Calculate the arcsin, output is the same type as input.
   */
  public ColumnVector arcsin() {
    return columnView.arcsin();
  }

  /**
   * Calculate the arccos, output is the same type as input.
   */
  public ColumnVector arccos() {
    return columnView.arccos();
  }

  /**
   * Calculate the arctan, output is the same type as input.
   */
  public ColumnVector arctan() {
    return columnView.arctan();
  }

  /**
   * Calculate the hyperbolic sin, output is the same type as input.
   */
  public ColumnVector sinh() {
    return columnView.sinh();
  }

  /**
   * Calculate the hyperbolic cos, output is the same type as input.
   */
  public ColumnVector cosh() {
    return columnView.cosh();
  }

  /**
   * Calculate the hyperbolic tan, output is the same type as input.
   */
  public ColumnVector tanh() {
    return columnView.tanh();
  }

  /**
   * Calculate the hyperbolic arcsin, output is the same type as input.
   */
  public ColumnVector arcsinh() {
    return columnView.arcsinh();
  }

  /**
   * Calculate the hyperbolic arccos, output is the same type as input.
   */
  public ColumnVector arccosh() {
    return columnView.arccosh();
  }

  /**
   * Calculate the hyperbolic arctan, output is the same type as input.
   */
  public ColumnVector arctanh() {
    return columnView.arctanh();
  }

  /**
   * Calculate the exp, output is the same type as input.
   */
  public ColumnVector exp() {
    return columnView.exp();
  }

  /**
   * Calculate the log, output is the same type as input.
   */
  public ColumnVector log() {
    return columnView.log();
  }

  /**
   * Calculate the log with base 2, output is the same type as input.
   */
  public ColumnVector log2() {
    return columnView.log2();
  }

  /**
   * Calculate the log with base 10, output is the same type as input.
   */
  public ColumnVector log10() {
    return columnView.log10();
  }

  /**
   * Calculate the sqrt, output is the same type as input.
   */
  public ColumnVector sqrt() {
    return columnView.sqrt();
  }

  /**
   * Calculate the cube root, output is the same type as input.
   */
  public ColumnVector cbrt() {
    return columnView.cbrt();
  }

  /**
   * Calculate the ceil, output is the same type as input.
   */
  public ColumnVector ceil() {
    return columnView.ceil();
  }

  /**
   * Calculate the floor, output is the same type as input.
   */
  public ColumnVector floor() {
    return columnView.floor();
  }

  /**
   * Calculate the abs, output is the same type as input.
   */
  public ColumnVector abs() {
    return columnView.abs();
  }

  /**
   * Rounds a floating-point argument to the closest integer value, but returns it as a float.
   */
  public ColumnVector rint() {
    return columnView.rint();
  }

  /**
   * invert the bits, output is the same type as input.
   */
  public ColumnVector bitInvert() {
    return columnView.bitInvert();
  }

  /**
   * Multiple different binary operations.
   * @param op      the operation to perform
   * @param rhs     the rhs of the operation
   * @param outType the type of output you want.
   * @return the result
   */
  @Override
  public ColumnVector binaryOp(BinaryOp op, BinaryOperable rhs, DType outType) {
    if (rhs instanceof ColumnVector) {
      return columnView.binaryOp(op, ((ColumnVector) rhs).columnView, outType);
    } else {
      return columnView.binaryOp(op, rhs, outType);
    }
  }

  static long binaryOp(ColumnVector lhs, ColumnVector rhs, BinaryOp op, DType outputType) {
    return ColumnView.binaryOp(lhs.columnView, rhs.columnView, op, outputType);
  }

  static long binaryOp(ColumnVector lhs, Scalar rhs, BinaryOp op, DType outputType) {
    return ColumnView.binaryOp(lhs.columnView, rhs, op, outputType);
  }

  /////////////////////////////////////////////////////////////////////////////
  // AGGREGATION
  /////////////////////////////////////////////////////////////////////////////

  /**
   * Computes the sum of all values in the column, returning a scalar
   * of the same type as this column.
   */
  public Scalar sum() {
    return columnView.sum();
  }

  /**
   * Computes the sum of all values in the column, returning a scalar
   * of the specified type.
   */
  public Scalar sum(DType outType) {
    return columnView.sum(outType);
  }

  /**
   * Returns the minimum of all values in the column, returning a scalar
   * of the same type as this column.
   */
  public Scalar min() {
    return columnView.min();
  }

  /**
   * Returns the minimum of all values in the column, returning a scalar
   * of the specified type.
   */
  public Scalar min(DType outType) {
    return columnView.min(outType);
  }

  /**
   * Returns the maximum of all values in the column, returning a scalar
   * of the same type as this column.
   */
  public Scalar max() {
    return columnView.max();
  }

  /**
   * Returns the maximum of all values in the column, returning a scalar
   * of the specified type.
   */
  public Scalar max(DType outType) {
    return columnView.max(outType);
  }

  /**
   * Returns the product of all values in the column, returning a scalar
   * of the same type as this column.
   */
  public Scalar product() {
    return columnView.product();
  }

  /**
   * Returns the product of all values in the column, returning a scalar
   * of the specified type.
   */
  public Scalar product(DType outType) {
    return columnView.product(outType);
  }

  /**
   * Returns the sum of squares of all values in the column, returning a
   * scalar of the same type as this column.
   */
  public Scalar sumOfSquares() {
    return columnView.sumOfSquares();
  }

  /**
   * Returns the sum of squares of all values in the column, returning a
   * scalar of the specified type.
   */
  public Scalar sumOfSquares(DType outType) {
    return columnView.sumOfSquares(outType);
  }

  /**
   * Returns the arithmetic mean of all values in the column, returning a
   * FLOAT64 scalar unless the column type is FLOAT32 then a FLOAT32 scalar is returned.
   * Null values are skipped.
   */
  public Scalar mean() {
    return columnView.mean();
  }

  /**
   * Returns the arithmetic mean of all values in the column, returning a
   * scalar of the specified type.
   * Null values are skipped.
   */
  public Scalar mean(DType outType) {
    return columnView.mean(outType);
  }

  /**
   * Returns the variance of all values in the column, returning a
   * FLOAT64 scalar unless the column type is FLOAT32 then a FLOAT32 scalar is returned.
   * Null values are skipped.
   */
  public Scalar variance() {
    return columnView.variance();
  }

  /**
   * Returns the variance of all values in the column, returning a
   * scalar of the specified type.
   * Null values are skipped.
   */
  public Scalar variance(DType outType) {
    return columnView.variance(outType);
  }

  /**
   * Returns the sample standard deviation of all values in the column,
   * returning a FLOAT64 scalar unless the column type is FLOAT32 then
   * a FLOAT32 scalar is returned. Nulls are not counted as an element
   * of the column when calculating the standard deviation.
   */
  public Scalar standardDeviation() {
    return columnView.standardDeviation();
  }

  /**
   * Returns the sample standard deviation of all values in the column,
   * returning a scalar of the specified type. Null's are not counted as
   * an element of the column when calculating the standard deviation.
   */
  public Scalar standardDeviation(DType outType) {
    return columnView.standardDeviation(outType);
  }

  /**
   * Returns a boolean scalar that is true if any of the elements in
   * the column are true or non-zero otherwise false.
   * Null values are skipped.
   */
  public Scalar any() {
    return columnView.any();
  }

  /**
   * Returns a scalar is true or 1, depending on the specified type,
   * if any of the elements in the column are true or non-zero
   * otherwise false or 0.
   * Null values are skipped.
   */
  public Scalar any(DType outType) {
    return columnView.any(outType);
  }

  /**
   * Returns a boolean scalar that is true if all of the elements in
   * the column are true or non-zero otherwise false.
   * Null values are skipped.
   */
  public Scalar all() {
    return columnView.all();
  }

  /**
   * Returns a scalar is true or 1, depending on the specified type,
   * if all of the elements in the column are true or non-zero
   * otherwise false or 0.
   * Null values are skipped.
   */
  public Scalar all(DType outType) {
    return columnView.all(outType);
  }

  /**
   * Computes the reduction of the values in all rows of a column.
   * Overflows in reductions are not detected. Specifying a higher precision
   * output type may prevent overflow. Only the MIN and MAX ops are
   * The null values are skipped for the operation.
   * @param aggregation The reduction aggregation to perform
   * @return The scalar result of the reduction operation. If the column is
   * empty or the reduction operation fails then the
   * {@link Scalar#isValid()} method of the result will return false.
   */
  public Scalar reduce(Aggregation aggregation) {
    return columnView.reduce(aggregation);
  }

  /**
   * Computes the reduction of the values in all rows of a column.
   * Overflows in reductions are not detected. Specifying a higher precision
   * output type may prevent overflow. Only the MIN and MAX ops are
   * supported for reduction of non-arithmetic types (TIMESTAMP...)
   * The null values are skipped for the operation.
   * @param aggregation The reduction aggregation to perform
   * @param outType The type of scalar value to return
   * @return The scalar result of the reduction operation. If the column is
   * empty or the reduction operation fails then the
   * {@link Scalar#isValid()} method of the result will return false.
   */
  public Scalar reduce(Aggregation aggregation, DType outType) {
    return columnView.reduce(aggregation, outType);
  }

  /**
   * Calculate various quantiles of this ColumnVector.  It is assumed that this is already sorted
   * in the desired order.
   * @param method   the method used to calculate the quantiles
   * @param quantiles the quantile values [0,1]
   * @return the quantiles as doubles, in the same order passed in. The type can be changed in future
   */
  public ColumnVector quantile(QuantileMethod method, double[] quantiles) {
    return columnView.quantile(method, quantiles);
  }

  /**
   * This function aggregates values in a window around each element i of the input
   * column. Please refer to WindowsOptions for various options that can be passed.
   * Note: Only rows-based windows are supported.
   * @param op the operation to perform.
   * @param options various window function arguments.
   * @return Column containing aggregate function result.
   * @throws IllegalArgumentException if unsupported window specification * (i.e. other than {@link FrameType#ROWS} is used.
   */
  public ColumnVector rollingWindow(Aggregation op, WindowOptions options) {
    return columnView.rollingWindow(op, options);
  }

  /////////////////////////////////////////////////////////////////////////////
  // LOGICAL
  /////////////////////////////////////////////////////////////////////////////

  /**
   * Returns a vector of the logical `not` of each value in the input
   * column (this)
   */
  public ColumnVector not() {
    return columnView.not();
  }

  /////////////////////////////////////////////////////////////////////////////
  // SEARCH
  /////////////////////////////////////////////////////////////////////////////

  /**
   * Find if the `needle` is present in this col
   *
   * example:
   *
   *  Single Column:
   *      idx      0   1   2   3   4
   *      col = { 10, 20, 20, 30, 50 }
   *  Scalar:
   *   value = { 20 }
   *   result = true
   *
   * @param needle
   * @return true if needle is present else false
   */
  public boolean contains(Scalar needle) {
    return columnView.contains(needle);
  }

  /**
   * Returns a new ColumnVector of {@link DType#BOOL8} elements containing true if the corresponding
   * entry in haystack is contained in needles and false if it is not. The caller will be responsible
   * for the lifecycle of the new vector.
   *
   * example:
   *
   *   haystack = { 10, 20, 30, 40, 50 }
   *   needles  = { 20, 40, 60, 80 }
   *
   *   result = { false, true, false, true, false }
   *
   * @param needles
   * @return A new ColumnVector of type {@link DType#BOOL8}
   */
  public ColumnVector contains(ColumnVector needles) {
    return columnView.contains(needles);
  }

  /////////////////////////////////////////////////////////////////////////////
  // TYPE CAST
  /////////////////////////////////////////////////////////////////////////////

  /**
   * Generic method to cast ColumnVector
   * When casting from a Date, Timestamp, or Boolean to a numerical type the underlying numerical
   * representation of the data will be used for the cast.
   *
   * For Strings:
   * Casting strings from/to timestamp isn't supported atm.
   * Please look at {@link ColumnVector#asTimestamp(DType, String)}
   * and {@link ColumnVector#asStrings(String)} for casting string to timestamp when the format
   * is known
   *
   * Float values when converted to String could be different from the expected default behavior in
   * Java
   * e.g.
   * 12.3 => "12.30000019" instead of "12.3"
   * Double.POSITIVE_INFINITY => "Inf" instead of "INFINITY"
   * Double.NEGATIVE_INFINITY => "-Inf" instead of "-INFINITY"
   *
   * @param type type of the resulting ColumnVector
   * @return A new vector allocated on the GPU
   */
  public ColumnVector castTo(DType type) {
    if (this.type == type) {
      // Optimization
      return incRefCount();
    }
    return columnView.castTo(type);
  }

  /**
   * Cast to Byte - ColumnVector
   * This method takes the value provided by the ColumnVector and casts to byte
   * When casting from a Date, Timestamp, or Boolean to a byte type the underlying numerical
   * representation of the data will be used for the cast.
   * @return A new vector allocated on the GPU
   */
  public ColumnVector asBytes() {
    return columnView.asBytes();
  }

  /**
   * Cast to list of bytes
   * This method converts the rows provided by the ColumnVector and casts each row to a list of
   * bytes with endinanness reversed. Numeric and string types supported, but not timestamps.
   *
   * @return A new vector allocated on the GPU
   */
  public ColumnVector asByteList() {
    return columnView.asByteList();
  }

  /**
   * Cast to list of bytes
   * This method converts the rows provided by the ColumnVector and casts each row to a list
   * of bytes. Numeric and string types supported, but not timestamps.
   *
   * @param config Flips the byte order (endianness) if true, retains byte order otherwise
   * @return A new vector allocated on the GPU
   */
  public ColumnVector asByteList(boolean config) {
    return columnView.asByteList(config);
  }

  /**
   * Cast to unsigned Byte - ColumnVector
   * This method takes the value provided by the ColumnVector and casts to byte
   * When casting from a Date, Timestamp, or Boolean to a byte type the underlying numerical
   * representation of the data will be used for the cast.
   * <p>
   * Java does not have an unsigned byte type, so properly decoding these values
   * will require extra steps on the part of the application.  See
   * {@link Byte#toUnsignedInt(byte)}.
   * @return A new vector allocated on the GPU
   */
  public ColumnVector asUnsignedBytes() {
    return columnView.asUnsignedBytes();
  }

  /**
   * Cast to Short - ColumnVector
   * This method takes the value provided by the ColumnVector and casts to short
   * When casting from a Date, Timestamp, or Boolean to a short type the underlying numerical
   * representation of the data will be used for the cast.
   * @return A new vector allocated on the GPU
   */
  public ColumnVector asShorts() {
    return columnView.asShorts();
  }

  /**
   * Cast to unsigned Short - ColumnVector
   * This method takes the value provided by the ColumnVector and casts to short
   * When casting from a Date, Timestamp, or Boolean to a short type the underlying numerical
   * representation of the data will be used for the cast.
   * <p>
   * Java does not have an unsigned short type, so properly decoding these values
   * will require extra steps on the part of the application.  See
   * {@link Short#toUnsignedInt(short)}.
   * @return A new vector allocated on the GPU
   */
  public ColumnVector asUnsignedShorts() {
    return columnView.asUnsignedShorts();
  }

  /**
   * Cast to Int - ColumnVector
   * This method takes the value provided by the ColumnVector and casts to int
   * When casting from a Date, Timestamp, or Boolean to a int type the underlying numerical
   * representation of the data will be used for the cast.
   * @return A new vector allocated on the GPU
   */
  public ColumnVector asInts() {
    return columnView.asInts();
  }

  /**
   * Cast to unsigned Int - ColumnVector
   * This method takes the value provided by the ColumnVector and casts to int
   * When casting from a Date, Timestamp, or Boolean to a int type the underlying numerical
   * representation of the data will be used for the cast.
   * <p>
   * Java does not have an unsigned int type, so properly decoding these values
   * will require extra steps on the part of the application.  See
   * {@link Integer#toUnsignedLong(int)}.
   * @return A new vector allocated on the GPU
   */
  public ColumnVector asUnsignedInts() {
    return columnView.asUnsignedInts();
  }

  /**
   * Cast to Long - ColumnVector
   * This method takes the value provided by the ColumnVector and casts to long
   * When casting from a Date, Timestamp, or Boolean to a long type the underlying numerical
   * representation of the data will be used for the cast.
   * @return A new vector allocated on the GPU
   */
  public ColumnVector asLongs() {
    return columnView.asLongs();
  }

  /**
   * Cast to unsigned Long - ColumnVector
   * This method takes the value provided by the ColumnVector and casts to long
   * When casting from a Date, Timestamp, or Boolean to a long type the underlying numerical
   * representation of the data will be used for the cast.
   * <p>
   * Java does not have an unsigned long type, so properly decoding these values
   * will require extra steps on the part of the application.  See
   * {@link Long#toUnsignedString(long)}.
   * @return A new vector allocated on the GPU
   */
  public ColumnVector asUnsignedLongs() {
    return columnView.asUnsignedLongs();
  }

  /**
   * Cast to Float - ColumnVector
   * This method takes the value provided by the ColumnVector and casts to float
   * When casting from a Date, Timestamp, or Boolean to a float type the underlying numerical
   * representatio of the data will be used for the cast.
   * @return A new vector allocated on the GPU
   */
  public ColumnVector asFloats() {
    return columnView.asFloats();
  }

  /**
   * Cast to Double - ColumnVector
   * This method takes the value provided by the ColumnVector and casts to double
   * When casting from a Date, Timestamp, or Boolean to a double type the underlying numerical
   * representation of the data will be used for the cast.
   * @return A new vector allocated on the GPU
   */
  public ColumnVector asDoubles() {
    return columnView.asDoubles();
  }

  /**
   * Verifies that a string column can be parsed to timestamps using the provided format
   * pattern.
   *
   * The format pattern can include the following specifiers: "%Y,%y,%m,%d,%H,%I,%p,%M,%S,%f,%z"
   *
   * | Specifier | Description |
   * | :-------: | ----------- |
   * | \%d | Day of the month: 01-31 |
   * | \%m | Month of the year: 01-12 |
   * | \%y | Year without century: 00-99 |
   * | \%Y | Year with century: 0001-9999 |
   * | \%H | 24-hour of the day: 00-23 |
   * | \%I | 12-hour of the day: 01-12 |
   * | \%M | Minute of the hour: 00-59|
   * | \%S | Second of the minute: 00-59 |
   * | \%f | 6-digit microsecond: 000000-999999 |
   * | \%z | UTC offset with format ±HHMM Example +0500 |
   * | \%j | Day of the year: 001-366 |
   * | \%p | Only 'AM', 'PM' or 'am', 'pm' are recognized |
   *
   * Other specifiers are not currently supported.
   * The "%f" supports a precision value to read the numeric digits. Specify the
   * precision with a single integer value (1-9) as follows:
   * use "%3f" for milliseconds, "%6f" for microseconds and "%9f" for nanoseconds.
   *
   * Any null string entry will result in a corresponding null row in the output column.
   *
   * This will return a column of type boolean where a `true` row indicates the corresponding
   * input string can be parsed correctly with the given format.
   *
   * @param format String specifying the timestamp format in strings.
   * @return New boolean ColumnVector.
   */
  public ColumnVector isTimestamp(String format) {
    return new ColumnVector(isTimestamp(getNativeView(), format));
  }

  /**
   * Cast to TIMESTAMP_DAYS - ColumnVector
   * This method takes the value provided by the ColumnVector and casts to TIMESTAMP_DAYS
   * @return A new vector allocated on the GPU
   */
  public ColumnVector asTimestampDays() {
    return columnView.asTimestampDays();
  }

  /**
   * Cast to TIMESTAMP_DAYS - ColumnVector
   * This method takes the string value provided by the ColumnVector and casts to TIMESTAMP_DAYS
   * @param format timestamp string format specifier, ignored if the column type is not string
   * @return A new vector allocated on the GPU
   */
  public ColumnVector asTimestampDays(String format) {
    return columnView.asTimestampDays(format);
  }

  /**
   * Cast to TIMESTAMP_SECONDS - ColumnVector
   * This method takes the value provided by the ColumnVector and casts to TIMESTAMP_SECONDS
   * @return A new vector allocated on the GPU
   */
  public ColumnVector asTimestampSeconds() {
    return columnView.asTimestampSeconds();
  }

  /**
   * Cast to TIMESTAMP_SECONDS - ColumnVector
   * This method takes the string value provided by the ColumnVector and casts to TIMESTAMP_SECONDS
   * @param format timestamp string format specifier, ignored if the column type is not string
   * @return A new vector allocated on the GPU
   */
  public ColumnVector asTimestampSeconds(String format) {
    return columnView.asTimestampSeconds(format);
  }

  /**
   * Cast to TIMESTAMP_MICROSECONDS - ColumnVector
   * This method takes the value provided by the ColumnVector and casts to TIMESTAMP_MICROSECONDS
   * @return A new vector allocated on the GPU
   */
  public ColumnVector asTimestampMicroseconds() {
    return columnView.asTimestampMicroseconds();
  }

  /**
   * Cast to TIMESTAMP_MICROSECONDS - ColumnVector
   * This method takes the string value provided by the ColumnVector and casts to TIMESTAMP_MICROSECONDS
   * @param format timestamp string format specifier, ignored if the column type is not string
   * @return A new vector allocated on the GPU
   */
  public ColumnVector asTimestampMicroseconds(String format) {
    return asTimestampMicroseconds(format);
  }

  /**
   * Cast to TIMESTAMP_MILLISECONDS - ColumnVector
   * This method takes the value provided by the ColumnVector and casts to TIMESTAMP_MILLISECONDS.
   * @return A new vector allocated on the GPU
   */
  public ColumnVector asTimestampMilliseconds() {
   return columnView.asTimestampMilliseconds();
  }

  /**
   * Cast to TIMESTAMP_MILLISECONDS - ColumnVector
   * This method takes the string value provided by the ColumnVector and casts to TIMESTAMP_MILLISECONDS.
   * @param format timestamp string format specifier, ignored if the column type is not string
   * @return A new vector allocated on the GPU
   */
  public ColumnVector asTimestampMilliseconds(String format) {
    return asTimestampMilliseconds(format);
  }

  /**
   * Cast to TIMESTAMP_NANOSECONDS - ColumnVector
   * This method takes the value provided by the ColumnVector and casts to TIMESTAMP_NANOSECONDS.
   * @return A new vector allocated on the GPU
   */
  public ColumnVector asTimestampNanoseconds() {
    return columnView.asTimestampNanoseconds();
  }

  /**
   * Cast to TIMESTAMP_NANOSECONDS - ColumnVector
   * This method takes the string value provided by the ColumnVector and casts to TIMESTAMP_NANOSECONDS.
   * @param format timestamp string format specifier, ignored if the column type is not string
   * @return A new vector allocated on the GPU
   */
  public ColumnVector asTimestampNanoseconds(String format) {
   return asTimestampNanoseconds(format);
  }

  /**
   * Parse a string to a timestamp. Strings that fail to parse will default to 0, corresponding
   * to 1970-01-01 00:00:00.000.
   * @param timestampType timestamp DType that includes the time unit to parse the timestamp into.
   * @param format strptime format specifier string of the timestamp. Used to parse and convert
   *               the timestamp with. Supports %Y,%y,%m,%d,%H,%I,%p,%M,%S,%f,%z format specifiers.
   *               See https://github.com/rapidsai/custrings/blob/branch-0.10/docs/source/datetime.md
   *               for full parsing format specification and documentation.
   * @return A new ColumnVector containing the long representations of the timestamps in the
   *         original column vector.
   */
  public ColumnVector asTimestamp(DType timestampType, String format) {
    return columnView.asTimestamp(timestampType, format);
  }

  /**
   * Cast to Strings.
   * Negative timestamp values are not currently supported and will yield undesired results. See
   * github issue https://github.com/rapidsai/cudf/issues/3116 for details
   * In case of timestamps it follows the following formats
   *    {@link DType#TIMESTAMP_DAYS} - "%Y-%m-%d"
   *    {@link DType#TIMESTAMP_SECONDS} - "%Y-%m-%d %H:%M:%S"
   *    {@link DType#TIMESTAMP_MICROSECONDS} - "%Y-%m-%d %H:%M:%S.%f"
   *    {@link DType#TIMESTAMP_MILLISECONDS} - "%Y-%m-%d %H:%M:%S.%f"
   *    {@link DType#TIMESTAMP_NANOSECONDS} - "%Y-%m-%d %H:%M:%S.%f"
   *
   * @return A new vector allocated on the GPU.
   */
  public ColumnVector asStrings() {
    return columnView.asStrings();
  }

  /**
   * Method to parse and convert a timestamp column vector to string column vector. A unix
   * timestamp is a long value representing how many units since 1970-01-01 00:00:00:000 in either
   * positive or negative direction.

   * No checking is done for invalid formats or invalid timestamp units.
   * Negative timestamp values are not currently supported and will yield undesired results. See
   * github issue https://github.com/rapidsai/cudf/issues/3116 for details
   *
   * @param format - strftime format specifier string of the timestamp. Its used to parse and convert
   *               the timestamp with. Supports %m,%j,%d,%H,%M,%S,%y,%Y,%f format specifiers.
   *               %d 	Day of the month: 01-31
   *               %m 	Month of the year: 01-12
   *               %y 	Year without century: 00-99c
   *               %Y 	Year with century: 0001-9999
   *               %H 	24-hour of the day: 00-23
   *               %M 	Minute of the hour: 00-59
   *               %S 	Second of the minute: 00-59
   *               %f 	6-digit microsecond: 000000-999999
   *               See https://github.com/rapidsai/custrings/blob/branch-0.10/docs/source/datetime.md
   *
   * Reported bugs
   * https://github.com/rapidsai/cudf/issues/4160 after the bug is fixed this method should
   * also support
   *               %I 	12-hour of the day: 01-12
   *               %p 	Only 'AM', 'PM'
   *               %j   day of the year
   *
   * @return A new vector allocated on the GPU
   */
  public ColumnVector asStrings(String format) {
    return columnView.asStrings(format);
  }

  /////////////////////////////////////////////////////////////////////////////
  // LISTS
  /////////////////////////////////////////////////////////////////////////////

  /**
   * For each list in this column pull out the entry at the given index. If the entry would
   * go off the end of the list a NULL is returned instead.
   * @param index 0 based offset into the list. Negative values go backwards from the end of the
   *              list.
   * @return a new column of the values at those indexes.
   */
  public ColumnVector extractListElement(int index) {
    return columnView.extractListElement(index);
  }

  /////////////////////////////////////////////////////////////////////////////
  // STRINGS
  /////////////////////////////////////////////////////////////////////////////

  /**
   * Convert a string to upper case.
   */
  public ColumnVector upper() {
    return columnView.upper();
  }

  /**
   * Convert a string to lower case.
   */
  public ColumnVector lower() {
    return columnView.lower();
  }

  /**
   * Concatenate columns of strings together, combining a corresponding row from each column
   * into a single string row of a new column with no separator string inserted between each
   * combined string and maintaining null values in combined rows.
   * @param columns array of columns containing strings.
   * @return A new java column vector containing the concatenated strings.
   */
  public ColumnVector stringConcatenate(ColumnVector[] columns) {
    return columnView.stringConcatenate(columns);
  }

  /**
   * Concatenate columns of strings together, combining a corresponding row from each column into
   * a single string row of a new column.
   * @param separator string scalar inserted between each string being merged.
   * @param narep string scalar indicating null behavior. If set to null and any string in the row
   *              is null the resulting string will be null. If not null, null values in any column
   *              will be replaced by the specified string.
   * @param columns array of columns containing strings, must be more than 2 columns
   * @return A new java column vector containing the concatenated strings.
   */
  public static ColumnVector stringConcatenate(Scalar separator, Scalar narep, ColumnVector[] columns) {
    return ColumnView.stringConcatenate(separator, narep, columns);
  }

  /**
   * Locates the starting index of the first instance of the given string in each row of a column.
   * 0 indexing, returns -1 if the substring is not found. Overloading stringLocate to support
   * default values for start (0) and end index.
   * @param substring scalar containing the string to locate within each row.
   */
  public ColumnVector stringLocate(Scalar substring) {
    return columnView.stringLocate(substring);
  }

  /**
   * Locates the starting index of the first instance of the given string in each row of a column.
   * 0 indexing, returns -1 if the substring is not found. Overloading stringLocate to support
   * default value for end index (-1, the end of each string).
   * @param substring scalar containing the string to locate within each row.
   * @param start character index to start the search from (inclusive).
   */
  public ColumnVector stringLocate(Scalar substring, int start) {
    return columnView.stringLocate(substring, start);
  }

  /**
   * Locates the starting index of the first instance of the given string in each row of a column.
   * 0 indexing, returns -1 if the substring is not found. Can be be configured to start or end
   * the search mid string.
   * @param substring scalar containing the string scalar to locate within each row.
   * @param start character index to start the search from (inclusive).
   * @param end character index to end the search on (exclusive).
   */
  public ColumnVector stringLocate(Scalar substring, int start, int end) {
    return columnView.stringLocate(substring, start, end);
  }

  /**
   * Returns a list of columns by splitting each string using the specified delimiter.
   * The number of rows in the output columns will be the same as the input column.
   * Null entries are added for a row where split results have been exhausted.
   * Null string entries return corresponding null output columns.
   * @param delimiter UTF-8 encoded string identifying the split points in each string.
   *                  An empty string indicates split on whitespace.
   * @return New table of strings columns.
   */
  public Table stringSplit(Scalar delimiter) {
    return columnView.stringSplit(delimiter);
  }

  /**
   * Returns a list of columns by splitting each string using whitespace as the delimiter.
   * The number of rows in the output columns will be the same as the input column.
   * Null entries are added for a row where split results have been exhausted.
   * Null string entries return corresponding null output columns.
   * @return New table of strings columns.
   */
  public Table stringSplit() {
    return columnView.stringSplit();
  }

  /**
   * Returns a column of lists of strings by splitting each string using whitespace as the delimiter.
   */
  public ColumnVector stringSplitRecord() {
    return columnView.stringSplitRecord();
  }

  /**
   * Returns a column of lists of strings by splitting each string using whitespace as the delimiter.
   * @param maxSplit the maximum number of records to split, or -1 for all of them.
   */
  public ColumnVector stringSplitRecord(int maxSplit) {
    return columnView.stringSplitRecord(maxSplit);
  }

  /**
   * Returns a column of lists of strings by splitting each string using the specified delimiter.
   * @param delimiter UTF-8 encoded string identifying the split points in each string.
   *                  An empty string indicates split on whitespace.
   */
  public ColumnVector stringSplitRecord(Scalar delimiter) {
    return columnView.stringSplitRecord(delimiter);
  }

  /**
   * Returns a column that is a list of strings. Each string list is made by splitting each input
   * string using the specified delimiter.
   * @param delimiter UTF-8 encoded string identifying the split points in each string.
   *                  An empty string indicates split on whitespace.
   * @param maxSplit the maximum number of records to split, or -1 for all of them.
   * @return New table of strings columns.
   */
  public ColumnVector stringSplitRecord(Scalar delimiter, int maxSplit) {
    return columnView.stringSplitRecord(delimiter, maxSplit);
  }

  /**
   * Returns a new strings column that contains substrings of the strings in the provided column.
   * Overloading subString to support if end index is not provided. Appending -1 to indicate to
   * read until end of string.
   * @param start first character index to begin the substring(inclusive).
   */
  public ColumnVector substring(int start) {
    return columnView.substring(start);
  }

  /**
   * Returns a new strings column that contains substrings of the strings in the provided column.
   * 0-based indexing, If the stop position is past end of a string's length, then end of string is
   * used as stop position for that string.
   * @param start first character index to begin the substring(inclusive).
   * @param end   last character index to stop the substring(exclusive)
   * @return A new java column vector containing the substrings.
   */
  public ColumnVector substring(int start, int end) {
    return columnView.substring(start, end);
  }

  /**
   * Returns a new strings column that contains substrings of the strings in the provided column
   * which uses unique ranges for each string
   * @param start Vector containing start indices of each string
   * @param end   Vector containing end indices of each string. -1 indicated to read until end of string.
   * @return A new java column vector containing the substrings/
   */
  public ColumnVector substring(ColumnVector start, ColumnVector end) {
    return columnView.substring(start, end);
  }

  /**
   * Returns a new strings column where target string within each string is replaced with the specified
   * replacement string.
   * The replacement proceeds from the beginning of the string to the end, for example,
   * replacing "aa" with "b" in the string "aaa" will result in "ba" rather than "ab".
   * Specifing an empty string for replace will essentially remove the target string if found in each string.
   * Null string entries will return null output string entries.
   * target Scalar should be string and should not be empty or null.
   *
   * @param target String to search for within each string.
   * @param replace Replacement string if target is found.
   * @return A new java column vector containing replaced strings
   */
  public ColumnVector stringReplace(Scalar target, Scalar replace) {
    return columnView.stringReplace(target, replace);
  }

  /**
   * For each string, replaces any character sequence matching the given pattern
   * using the replace template for back-references.
   *
   * Any null string entries return corresponding null output column entries.
   *
   * @param pattern The regular expression patterns to search within each string.
   * @param replace The replacement template for creating the output string.
   * @return A new java column vector containing the string results.
   */
  public ColumnVector stringReplaceWithBackrefs(String pattern, String replace) {
    return columnView.stringReplaceWithBackrefs(pattern, replace);
  }

  /**
   * Add '0' as padding to the left of each string.
   *
   * If the string is already width or more characters, no padding is performed.
   * No strings are truncated.
   *
   * Null string entries result in null entries in the output column.
   *
   * @param width The minimum number of characters for each string.
   * @return New column of strings.
   */
  public ColumnVector zfill(int width) {
    return columnView.zfill(width);
  }

  /**
   * Pad the Strings column until it reaches the desired length with spaces " " on the right.
   *
   * If the string is already width or more characters, no padding is performed.
   * No strings are truncated.
   *
   * Null string entries result in null entries in the output column.
   *
   * @param width the minimum number of characters for each string.
   * @return the new strings column.
   */
  public ColumnVector pad(int width) {
    return columnView.pad(width);
  }

  /**
   * Pad the Strings column until it reaches the desired length with spaces " ".
   *
   * If the string is already width or more characters, no padding is performed.
   * No strings are truncated.
   *
   * Null string entries result in null entries in the output column.
   *
   * @param width the minimum number of characters for each string.
   * @param side where to add new characters.
   * @return the new strings column.
   */
  public ColumnVector pad(int width, PadSide side) {
    return columnView.pad(width, side);
  }

  /**
   * Pad the Strings column until it reaches the desired length.
   *
   * If the string is already width or more characters, no padding is performed.
   * No strings are truncated.
   *
   * Null string entries result in null entries in the output column.
   *
   * @param width the minimum number of characters for each string.
   * @param side where to add new characters.
   * @param fillChar a single character string that holds what should be added.
   * @return the new strings column.
   */
  public ColumnVector pad(int width, PadSide side, String fillChar) {
    return columnView.pad(width, side, fillChar);
  }

  /**
   * Checks if each string in a column starts with a specified comparison string, resulting in a
   * parallel column of the boolean results.
   * @param pattern scalar containing the string being searched for at the beginning of the column's strings.
   * @return A new java column vector containing the boolean results.
   */
  public ColumnVector startsWith(Scalar pattern) {
    return columnView.startsWith(pattern);
  }

  /**
   * Checks if each string in a column ends with a specified comparison string, resulting in a
   * parallel column of the boolean results.
   * @param pattern scalar containing the string being searched for at the end of the column's strings.
   * @return A new java column vector containing the boolean results.
   */
  public ColumnVector endsWith(Scalar pattern) {
    return columnView.endsWith(pattern);
  }

  /**
   * Removes whitespace from the beginning and end of a string.
   * @return A new java column vector containing the stripped strings.
   */
  public ColumnVector strip() {
   return columnView.strip();
  }

  /**
   * Removes the specified characters from the beginning and end of each string.
   * @param toStrip UTF-8 encoded characters to strip from each string.
   * @return A new java column vector containing the stripped strings.
   */
  public ColumnVector strip(Scalar toStrip) {
   return columnView.strip(toStrip);
  }

  /**
   * Removes whitespace from the beginning of a string.
   * @return A new java column vector containing the stripped strings.
   */
  public ColumnVector lstrip() {
    return columnView.lstrip();
  }

  /**
   * Removes the specified characters from the beginning of each string.
   * @param toStrip UTF-8 encoded characters to strip from each string.
   * @return A new java column vector containing the stripped strings.
   */
  public ColumnVector lstrip(Scalar toStrip) {
    return columnView.lstrip(toStrip);
  }

  /**
   * Removes whitespace from the end of a string.
   * @return A new java column vector containing the stripped strings.
   */
  public ColumnVector rstrip() {
    return columnView.rstrip();
  }

  /**
   * Removes the specified characters from the end of each string.
   * @param toStrip UTF-8 encoded characters to strip from each string.
   * @return A new java column vector containing the stripped strings.
   */
  public ColumnVector rstrip(Scalar toStrip) {
    return columnView.rstrip(toStrip);
  }

  /**
   * Checks if each string in a column contains a specified comparison string, resulting in a
   * parallel column of the boolean results.
   * @param compString scalar containing the string being searched for.
   * @return A new java column vector containing the boolean results.
   */

  public ColumnVector stringContains(Scalar compString) {
    return columnView.stringContains(compString);
  }

  /**
   * Replaces values less than `lo` in `input` with `lo`,
   * and values greater than `hi` with `hi`.
   *
   * if `lo` is invalid, then lo will not be considered while
   * evaluating the input (Essentially considered minimum value of that type).
   * if `hi` is invalid, then hi will not be considered while
   * evaluating the input (Essentially considered maximum value of that type).
   *
   * ```
   * Example:
   * input: {1, 2, 3, NULL, 5, 6, 7}
   *
   * valid lo and hi
   * lo: 3, hi: 5, lo_replace : 0, hi_replace : 16
   * output:{0, 0, 3, NULL, 5, 16, 16}
   *
   * invalid lo
   * lo: NULL, hi: 5, lo_replace : 0, hi_replace : 16
   * output:{1, 2, 3, NULL, 5, 16, 16}
   *
   * invalid hi
   * lo: 3, hi: NULL, lo_replace : 0, hi_replace : 16
   * output:{0, 0, 3, NULL, 5, 6, 7}
   * ```
   * @param lo - Minimum clamp value. All elements less than `lo` will be replaced by `lo`.
   *           Ignored if null.
   * @param hi - Maximum clamp value. All elements greater than `hi` will be replaced by `hi`.
   *           Ignored if null.
   * @return Returns a new clamped column as per `lo` and `hi` boundaries
   */
  public ColumnVector clamp(Scalar lo, Scalar hi) {
    return columnView.clamp(lo, hi);
  }

  /**
   * Replaces values less than `lo` in `input` with `lo_replace`,
   * and values greater than `hi` with `hi_replace`.
   *
   * if `lo` is invalid, then lo will not be considered while
   * evaluating the input (Essentially considered minimum value of that type).
   * if `hi` is invalid, then hi will not be considered while
   * evaluating the input (Essentially considered maximum value of that type).
   *
   * @note: If `lo` is valid then `lo_replace` should be valid
   *        If `hi` is valid then `hi_replace` should be valid
   *
   * ```
   * Example:
   *    input: {1, 2, 3, NULL, 5, 6, 7}
   *
   *    valid lo and hi
   *    lo: 3, hi: 5, lo_replace : 0, hi_replace : 16
   *    output:{0, 0, 3, NULL, 5, 16, 16}
   *
   *    invalid lo
   *    lo: NULL, hi: 5, lo_replace : 0, hi_replace : 16
   *    output:{1, 2, 3, NULL, 5, 16, 16}
   *
   *    invalid hi
   *    lo: 3, hi: NULL, lo_replace : 0, hi_replace : 16
   *    output:{0, 0, 3, NULL, 5, 6, 7}
   * ```
   *
   * @param lo - Minimum clamp value. All elements less than `lo` will be replaced by `loReplace`. Ignored if null.
   * @param loReplace - All elements less than `lo` will be replaced by `loReplace`.
   * @param hi - Maximum clamp value. All elements greater than `hi` will be replaced by `hiReplace`. Ignored if null.
   * @param hiReplace - All elements greater than `hi` will be replaced by `hiReplace`.
   * @return - a new clamped column as per `lo` and `hi` boundaries
   */
  public ColumnVector clamp(Scalar lo, Scalar loReplace, Scalar hi, Scalar hiReplace) {
    return columnView.clamp(lo, loReplace, hi, hiReplace);
  }

  /**
   * Returns a boolean ColumnVector identifying rows which
   * match the given regex pattern but only at the beginning of the string.
   *
   * ```
   * cv = ["abc","123","def456"]
   * result = cv.matches_re("\\d+")
   * r is now [false, true, false]
   * ```
   * Any null string entries return corresponding null output column entries.
   * For supported regex patterns refer to:
   * @link https://docs.rapids.ai/api/libcudf/nightly/md_regex.html
   *
   * @param pattern Regex pattern to match to each string.
   * @return New ColumnVector of boolean results for each string.
   */
  public ColumnVector matchesRe(String pattern) {
    return columnView.matchesRe(pattern);
  }

  /**
   * Returns a boolean ColumnVector identifying rows which
   * match the given regex pattern starting at any location.
   *
   * ```
   * cv = ["abc","123","def456"]
   * result = cv.matches_re("\\d+")
   * r is now [false, true, true]
   * ```
   * Any null string entries return corresponding null output column entries.
   * For supported regex patterns refer to:
   * @link https://docs.rapids.ai/api/libcudf/nightly/md_regex.html
   *
   * @param pattern Regex pattern to match to each string.
   * @return New ColumnVector of boolean results for each string.
   */
  public ColumnVector containsRe(String pattern) {
    return columnView.containsRe(pattern);
  }

  /**
   * For each captured group specified in the given regular expression
   * return a column in the table. Null entries are added if the string
   * does not match. Any null inputs also result in null output entries.
   *
   * For supported regex patterns refer to:
   * @link https://docs.rapids.ai/api/libcudf/nightly/md_regex.html
   * @param pattern the pattern to use
   * @return the table of extracted matches
   * @throws CudfException if any error happens including if the RE does
   * not contain any capture groups.
   */
  public Table extractRe(String pattern) throws CudfException {
    return columnView.extractRe(pattern);
  }

  /** For a column of type List<Struct<String, String>> and a passed in String key, return a string column
   * for all the values in the struct that match the key, null otherwise.
   * @param key the String scalar to lookup in the column
   * @return a string column of values or nulls based on the lookup result
   */
  public ColumnVector getMapValue(Scalar key) {
    return columnView.getMapValue(key);
  }

  /////////////////////////////////////////////////////////////////////////////
  // INTERNAL/NATIVE ACCESS
  /////////////////////////////////////////////////////////////////////////////

  /**
   * Close all non-null buffers. Exceptions that occur during the process will
   * be aggregated into a single exception thrown at the end.
   */
  static void closeBuffers(AutoCloseable buffer) {
    Throwable toThrow = null;
    if (buffer != null) {
      try {
        buffer.close();
      } catch (Throwable t) {
        toThrow = t;
      }
    }
    if (toThrow != null) {
      throw new RuntimeException(toThrow);
    }
  }

  /**
   * USE WITH CAUTION: This method exposes the address of the native cudf::column_view.  This allows
   * writing custom kernels or other cuda operations on the data.  DO NOT close this column
   * vector until you are completely done using the native column_view.  DO NOT modify the column in
   * any way.  This should be treated as a read only data structure. This API is unstable as
   * the underlying C/C++ API is still not stabilized.  If the underlying data structure
   * is renamed this API may be replaced.  The underlying data structure can change from release
   * to release (it is not stable yet) so be sure that your native code is complied against the
   * exact same version of libcudf as this is released for.
   */
  public long getNativeView() {
    return offHeap.getViewHandle();
  }

<<<<<<< HEAD
  private static DeviceMemoryBufferView getData(long viewHandle) {
    return ColumnView.getDataBuffer(viewHandle);
=======
  /**
   * Native method to parse and convert a string column vector to unix timestamp. A unix
   * timestamp is a long value representing how many units since 1970-01-01 00:00:00.000 in either
   * positive or negative direction. This mirrors the functionality spark sql's to_unix_timestamp.
   * Strings that fail to parse will default to 0. Supported time units are second, millisecond,
   * microsecond, and nanosecond. Larger time units for column vectors are not supported yet in cudf.
   * No checking is done for invalid formats or invalid timestamp units.
   * Negative timestamp values are not currently supported and will yield undesired results. See
   * github issue https://github.com/rapidsai/cudf/issues/3116 for details
   *
   * @param unit integer native ID of the time unit to parse the timestamp into.
   * @param format strptime format specifier string of the timestamp. Used to parse and convert
   *               the timestamp with. Supports %Y,%y,%m,%d,%H,%I,%p,%M,%S,%f,%z format specifiers.
   *               See https://github.com/rapidsai/custrings/blob/branch-0.10/docs/source/datetime.md
   *               for full parsing format specification and documentation.
   * @return native handle of the resulting cudf column, used to construct the Java column vector
   *         by the timestampToLong method.
   */
  private static native long stringTimestampToTimestamp(long viewHandle, int unit, String format);

  /**
   * Native method to parse and convert a timestamp column vector to string column vector. A unix
   * timestamp is a long value representing how many units since 1970-01-01 00:00:00:000 in either
   * positive or negative direction. This mirrors the functionality spark sql's from_unixtime.
   * No checking is done for invalid formats or invalid timestamp units.
   * Negative timestamp values are not currently supported and will yield undesired results. See
   * github issue https://github.com/rapidsai/cudf/issues/3116 for details
   *
   * @param format - strftime format specifier string of the timestamp. Its used to parse and convert
   *               the timestamp with. Supports %Y,%y,%m,%d,%H,%M,%S,%f format specifiers.
   *               %d 	Day of the month: 01-31
   *               %m 	Month of the year: 01-12
   *               %y 	Year without century: 00-99c
   *               %Y 	Year with century: 0001-9999
   *               %H 	24-hour of the day: 00-23
   *               %M 	Minute of the hour: 00-59
   *               %S 	Second of the minute: 00-59
   *               %f 	6-digit microsecond: 000000-999999
   *               See http://man7.org/linux/man-pages/man3/strftime.3.html for details
   *
   * Reported bugs
   * https://github.com/rapidsai/cudf/issues/4160 after the bug is fixed this method should
   * also support
   *               %I 	12-hour of the day: 01-12
   *               %p 	Only 'AM', 'PM'
   *               %j   day of the year
   *
   * @return - native handle of the resulting cudf column used to construct the Java column vector
   */
  private static native long timestampToStringTimestamp(long viewHandle, String format);

  /**
   * Native method for locating the starting index of the first instance of a given substring
   * in each string in the column. 0 indexing, returns -1 if the substring is not found. Can be
   * be configured to start or end the search mid string.
   * @param columnView native handle of the cudf::column_view containing strings being operated on.
   * @param substringScalar string scalar handle containing the string to locate within each row.
   * @param start character index to start the search from (inclusive).
   * @param end character index to end the search on (exclusive).
   */
  private static native long substringLocate(long columnView, long substringScalar, int start, int end);

  /**
   * Native method which returns array of columns by splitting each string using the specified
   * delimiter.
   * @param columnView native handle of the cudf::column_view being operated on.
   * @param delimiter  UTF-8 encoded string identifying the split points in each string.
   */
  private static native long[] stringSplit(long columnView, long delimiter);

  private static native long stringSplitRecord(long nativeView, long scalarHandle, int maxSplit);

  /**
   * Native method to calculate substring from a given string column. 0 indexing.
   * @param columnView native handle of the cudf::column_view being operated on.
   * @param start      first character index to begin the substring(inclusive).
   * @param end        last character index to stop the substring(exclusive).
   */
  private static native long substring(long columnView, int start, int end) throws CudfException;

  /**
   * Native method to calculate substring from a given string column.
   * @param columnView native handle of the cudf::column_view being operated on.
   * @param startColumn handle of cudf::column_view which has start indices of each string.
   * @param endColumn handle of cudf::column_view which has end indices of each string.
   */
  private static native long substringColumn(long columnView, long startColumn, long endColumn)
          throws CudfException;

  /**
   * Native method to replace target string by repl string.
   * @param columnView native handle of the cudf::column_view being operated on.
   * @param target handle of scalar containing the string being searched.
   * @param repl handle of scalar containing the string to replace.
   */
  private static native long stringReplace(long columnView, long target, long repl) throws CudfException;

  /**
   * Native method for replacing any character sequence matching the given pattern
   * using the replace template for back-references.
   * @param columnView native handle of the cudf::column_view being operated on.
   * @param pattern The regular expression patterns to search within each string.
   * @param replace The replacement template for creating the output string.
   * @return native handle of the resulting cudf column containing the string results.
   */
  private static native long stringReplaceWithBackrefs(long columnView, String pattern,
      String replace) throws CudfException;

  /**
   * Native method for checking if strings in a column starts with a specified comparison string.
   * @param cudfViewHandle native handle of the cudf::column_view being operated on.
   * @param compString handle of scalar containing the string being searched for at the beginning
  of each string in the column.
   * @return native handle of the resulting cudf column containing the boolean results.
   */
  private static native long stringStartWith(long cudfViewHandle, long compString) throws CudfException;

  /**
   * Native method for checking if strings in a column ends with a specified comparison string.
   * @param cudfViewHandle native handle of the cudf::column_view being operated on.
   * @param compString handle of scalar containing the string being searched for at the end
  of each string in the column.
   * @return native handle of the resulting cudf column containing the boolean results.
   */
  private static native long stringEndWith(long cudfViewHandle, long compString) throws CudfException;

  /**
   * Native method to strip whitespace from the start and end of a string.
   * @param columnView native handle of the cudf::column_view being operated on.
   */
  private static native long stringStrip(long columnView, int type, long toStrip) throws CudfException;

  /**
   * Native method for checking if strings match the passed in regex pattern from the
   * beginning of the string.
   * @param cudfViewHandle native handle of the cudf::column_view being operated on.
   * @param pattern string regex pattern.
   * @return native handle of the resulting cudf column containing the boolean results.
   */
  private static native long matchesRe(long cudfViewHandle, String pattern) throws CudfException;

  /**
   * Native method for checking if strings match the passed in regex pattern starting at any location.
   * @param cudfViewHandle native handle of the cudf::column_view being operated on.
   * @param pattern string regex pattern.
   * @return native handle of the resulting cudf column containing the boolean results.
   */
  private static native long containsRe(long cudfViewHandle, String pattern) throws CudfException;

  /**
   * Native method for checking if strings in a column contains a specified comparison string.
   * @param cudfViewHandle native handle of the cudf::column_view being operated on.
   * @param compString handle of scalar containing the string being searched for.
   * @return native handle of the resulting cudf column containing the boolean results.
   */
  private static native long stringContains(long cudfViewHandle, long compString) throws CudfException;

  /**
   * Native method for extracting results from an regular expressions.  Returns a table handle.
   */
  private static native long[] extractRe(long cudfViewHandle, String pattern) throws CudfException;

  /**
   * Native method to concatenate columns of strings together, combining a row from
   * each colunm into a single string.
   * @param columnViews array of longs holding the native handles of the column_views to combine.
   * @param separator string scalar inserted between each string being merged, may not be null.
   * @param narep string scalar indicating null behavior. If set to null and any string in the row is null
   *              the resulting string will be null. If not null, null values in any column will be
   *              replaced by the specified string. The underlying value in the string scalar may be null,
   *              but the object passed in may not.
   * @return native handle of the resulting cudf column, used to construct the Java column
   *         by the stringConcatenate method.
   */
  private static native long stringConcatenation(long[] columnViews, long separator, long narep);

  /**
   * Native method for map lookup over a column of List<Struct<String,String>>
   * @param columnView the column view handle of the map
   * @param key the string scalar that is the key for lookup
   * @return a string column handle of the resultant
   * @throws CudfException
   */
  private static native long mapLookup(long columnView, long key) throws CudfException;
  /**
   * Native method to add zeros as padding to the left of each string.
   */
  private static native long zfill(long nativeHandle, int width);

  private static native long pad(long nativeHandle, int width, int side, String fillChar);

  private static native long binaryOpVS(long lhs, long rhs, int op, int dtype, int scale);

  private static native long binaryOpVV(long lhs, long rhs, int op, int dtype, int scale);

  private static native long byteCount(long viewHandle) throws CudfException;

  private static native long extractListElement(long nativeView, int index);

  private static native long isTimestamp(long nativeView, String format);

  private static native long castTo(long nativeHandle, int type, int scale);

  private static native long byteListCast(long nativeHandle, boolean config);

  private static native long[] slice(long nativeHandle, int[] indices) throws CudfException;

  private static native long[] split(long nativeHandle, int[] indices) throws CudfException;

  private static native long findAndReplaceAll(long valuesHandle, long replaceHandle, long myself) throws CudfException;

  /**
   * Native method to switch all characters in a column of strings to lowercase characters.
   * @param cudfViewHandle native handle of the cudf::column_view being operated on.
   * @return native handle of the resulting cudf column, used to construct the Java column
   *         by the lower method.
   */
  private static native long lowerStrings(long cudfViewHandle);

  /**
   * Native method to switch all characters in a column of strings to uppercase characters.
   * @param cudfViewHandle native handle of the cudf::column_view being operated on.
   * @return native handle of the resulting cudf column, used to construct the Java column
   *         by the upper method.
   */
  private static native long upperStrings(long cudfViewHandle);

  private static native long quantile(long cudfColumnHandle, int quantileMethod, double[] quantiles) throws CudfException;

  private static native long rollingWindow(
      long viewHandle,
      long defaultOutputHandle,
      int min_periods,
      long aggPtr,
      int preceding,
      int following,
      long preceding_col,
      long following_col);

  private static native long nansToNulls(long viewHandle) throws CudfException;

  private static native long charLengths(long viewHandle) throws CudfException;

  private static native long concatenate(long[] viewHandles) throws CudfException;

  private static native long sequence(long initialValue, long step, int rows);

  private static native long fromScalar(long scalarHandle, int rowCount) throws CudfException;

  private static native long replaceNulls(long viewHandle, long scalarHandle) throws CudfException;

  private static native long ifElseVV(long predVec, long trueVec, long falseVec) throws CudfException;

  private static native long ifElseVS(long predVec, long trueVec, long falseScalar) throws CudfException;

  private static native long ifElseSV(long predVec, long trueScalar, long falseVec) throws CudfException;

  private static native long ifElseSS(long predVec, long trueScalar, long falseScalar) throws CudfException;

  private static native long reduce(long viewHandle, long aggregation, int dtype, int scale) throws CudfException;

  private static native long isNullNative(long viewHandle);

  private static native long isNanNative(long viewHandle);

  private static native long isFloat(long viewHandle);

  private static native long isInteger(long viewHandle);

  private static native long isNotNanNative(long viewHandle);

  private static native long isNotNullNative(long viewHandle);

  private static native long unaryOperation(long viewHandle, int op);
  
  private static native long year(long viewHandle) throws CudfException;

  private static native long month(long viewHandle) throws CudfException;

  private static native long day(long viewHandle) throws CudfException;

  private static native long hour(long viewHandle) throws CudfException;

  private static native long minute(long viewHandle) throws CudfException;

  private static native long second(long viewHandle) throws CudfException;

  private static native long weekDay(long viewHandle) throws CudfException;

  private static native long lastDayOfMonth(long viewHandle) throws CudfException;

  private static native long dayOfYear(long viewHandle) throws CudfException;

  private static native boolean containsScalar(long columnViewHaystack, long scalarHandle) throws CudfException;

  private static native long containsVector(long columnViewHaystack, long columnViewNeedles) throws CudfException;
  
  private static native long transform(long viewHandle, String udf, boolean isPtx);

  /**
   * Native method to normalize the various bitwise representations of NAN and zero.
   * 
   * All occurrences of -NaN are converted to NaN. Likewise, all -0.0 are converted to 0.0.
   * 
   * @param viewHandle `long` representation of pointer to input column_view.
   * @return Pointer to a new `column` of normalized values.
   * @throws CudfException On failure to normalize.
   */
  private static native long normalizeNANsAndZeros(long viewHandle) throws CudfException;

  /**
   * Native method to deep copy a column while replacing the null mask. The null mask is the
   * bitwise merge of the null masks in the columns given as arguments.
   *
   * @param baseHandle column view of the column that is deep copied.
   * @param viewHandles array of views whose null masks are merged, must have identical row counts.
   * @param mergeOp Binary Op integer native ID, currently only BITWISE_AND is supported.
   * @return native handle of the copied cudf column with replaced null mask.
   */
  private static native long bitwiseMergeAndSetValidity(long baseHandle, long[] viewHandles,
                                                        int nullConfig) throws CudfException;

  /**
   * Native method to hash each row of the given table. Hashing function dispatched on the
   * native side using the hashId.
   *
   * @param viewHandles array of native handles to the cudf::column_view columns being operated on.
   * @param hashId integer native ID of the hashing function identifier HashType
   * @return native handle of the resulting cudf column containing the hex-string hashing results.
   */
  private static native long hash(long[] viewHandles, int hashId) throws CudfException;

  /**
   * Get the number of bytes needed to allocate a validity buffer for the given number of rows.
   */
  static native long getNativeValidPointerSize(int size);

  ////////
  // Native cudf::column_view life cycle and metadata access methods. Life cycle methods
  // should typically only be called from the OffHeap inner class.
  ////////

  private static native int getNativeTypeId(long viewHandle) throws CudfException;

  private static native int getNativeTypeScale(long viewHandle) throws CudfException;

  private static native int getNativeRowCount(long viewHandle) throws CudfException;

  private static native int getNativeNullCount(long viewHandle) throws CudfException;

  static native void deleteColumnView(long viewHandle) throws CudfException;

  private static native long getNativeDataAddress(long viewHandle) throws CudfException;
  private static native long getNativeDataLength(long viewHandle) throws CudfException;

  private static native long getNativeOffsetsAddress(long viewHandle) throws CudfException;
  private static native long getNativeOffsetsLength(long viewHandle) throws CudfException;

  private static native long getNativeValidityAddress(long viewHandle) throws CudfException;
  private static native long getNativeValidityLength(long viewHandle) throws CudfException;

  static native long makeCudfColumnView(int type, int scale, long data, long dataSize, long offsets,
      long valid, int nullCount, int size, long[] childHandle);


  private static native long getChildCvPointer(long viewHandle, int childIndex) throws CudfException;

  private static native int getNativeNumChildren(long viewHandle) throws CudfException;

  ////////
  // Native methods specific to cudf::column. These either take or create a cudf::column
  // instead of a cudf::column_view so they need to be used with caution. These should
  // only be called from the OffHeap inner class.
  ////////

  /**
   * Delete the column. This is not private because there are a few cases where Table
   * may get back an array of columns pointers and we want to have best effort in cleaning them up
   * on any failure.
   */
  static native void deleteCudfColumn(long cudfColumnHandle) throws CudfException;

  private static native int getNativeNullCountColumn(long cudfColumnHandle) throws CudfException;

  private static native void setNativeNullCountColumn(long cudfColumnHandle, int nullCount) throws CudfException;

  /**
   * Create a cudf::column_view from a cudf::column.
   * @param cudfColumnHandle the pointer to the cudf::column
   * @return a pointer to a cudf::column_view
   * @throws CudfException on any error
   */
  private static native long getNativeColumnView(long cudfColumnHandle) throws CudfException;

  private static native long makeEmptyCudfColumn(int type, int scale);

  private static DeviceMemoryBufferView getDataBuffer(long viewHandle) {
    long address = getNativeDataAddress(viewHandle);
    if (address == 0) {
      return null;
    }
    long length = getNativeDataLength(viewHandle);
    return new DeviceMemoryBufferView(address, length);
>>>>>>> 73c3e1d8
  }

  private static DeviceMemoryBufferView getValid(long viewHandle) {
    return ColumnView.getValidityBuffer(viewHandle);
  }

  private static DeviceMemoryBufferView getOffsetsBuffer(long viewHandle) {
    return ColumnView.getOffsetsBuffer(viewHandle);
  }

  public ColumnView getChildColumnView(int childIndex) {
    if (!type.isNestedType()) {
      return null;
    }
    long childColumnView = ColumnView.getChildCvPointer(getNativeView(), childIndex);
    //this is returning a new ColumnView - must close this!
    return new ColumnView(childColumnView);
  }

  public BaseDeviceMemoryBuffer getData() {
    if (type.isNestedType()) {
      throw new IllegalStateException(" Lists and Structs at top level have no data");
    }
    return offHeap.getData();

  }

  public BaseDeviceMemoryBuffer getOffsets() {
    return offHeap.getOffsets();
  }

  public BaseDeviceMemoryBuffer getValid() {
    return offHeap.getValid();
  }

  public int getNumChildren() {
    if (!type.isNestedType()) {
      return 0;
    }
    return ColumnView.getNativeNumChildren(getNativeView());
  }

  /////////////////////////////////////////////////////////////////////////////
  // HELPER CLASSES
  /////////////////////////////////////////////////////////////////////////////

  /**
   * Holds the off heap state of the column vector so we can clean it up, even if it is leaked.
   */
  protected static final class OffHeapState extends MemoryCleaner.Cleaner {
    // This must be kept in sync with the native code
    public static final long UNKNOWN_NULL_COUNT = -1;
    private long columnHandle;
    private long viewHandle = 0;
    private List<MemoryBuffer> toClose = new ArrayList<>();


    /**
     * Make a column form an existing cudf::column *.
     */
    public OffHeapState(long columnHandle) {
      this.columnHandle = columnHandle;
      this.toClose.add(getData());
      this.toClose.add(getValid());
      this.toClose.add(getOffsets());
    }

    /**
     * Create a cudf::column_view from device side data.
     */
    public OffHeapState(DType type, int rows, Optional<Long> nullCount,
                        BaseDeviceMemoryBuffer data, BaseDeviceMemoryBuffer valid, BaseDeviceMemoryBuffer offsets,
                        List<BaseDeviceMemoryBuffer> buffers,
                        long[] childColumnViewHandles) {
      assert (nullCount.isPresent() && nullCount.get() <= Integer.MAX_VALUE)
          || !nullCount.isPresent();
      int nc = nullCount.orElse(UNKNOWN_NULL_COUNT).intValue();
      if (data != null) {
        this.toClose.add(data);
      }
      if (valid != null) {
        this.toClose.add(valid);
      }
      if (offsets != null) {
        this.toClose.add(offsets);
      }
      if (buffers != null) {
        toClose.addAll(buffers);
      }
      if (rows == 0 && !type.isNestedType()) {
        this.columnHandle = ColumnView.makeEmptyCudfColumn(type.typeId.getNativeId(), type.getScale());
      } else {
        long cd = data == null ? 0 : data.address;
        long cdSize = data == null ? 0 : data.length;
        long od = offsets == null ? 0 : offsets.address;
        long vd = valid == null ? 0 : valid.address;
        this.viewHandle = ColumnView.makeCudfColumnView(type.typeId.getNativeId(), type.getScale(),
            cd, cdSize, od, vd, nc, rows, childColumnViewHandles) ;
      }
    }

    /**
     * Create a cudf::column_view from contiguous device side data.
     */
    public OffHeapState(long viewHandle, DeviceMemoryBuffer contiguousBuffer) {
      assert viewHandle != 0;
      this.viewHandle = viewHandle;
      BaseDeviceMemoryBuffer valid = getValid();
      BaseDeviceMemoryBuffer data = getData();
      BaseDeviceMemoryBuffer offsets = getOffsets();
      toClose.add(data);
      toClose.add(valid);
      toClose.add(offsets);
      contiguousBuffer.incRefCount();
      toClose.add(contiguousBuffer);
    }

    public long getViewHandle() {
      if (viewHandle == 0) {
        viewHandle = ColumnView.getNativeColumnView(columnHandle);
      }
      return viewHandle;
    }

    public long getNativeRowCount() {
      return ColumnView.getNativeRowCount(getViewHandle());
    }

    public long getNativeNullCount() {
      if (viewHandle != 0) {
        return ColumnView.getNativeNullCount(getViewHandle());
      }
      return ColumnView.getNativeNullCountColumn(columnHandle);
    }

    private void setNativeNullCount(int nullCount) throws CudfException {
      assert viewHandle == 0 : "Cannot set the null count if a view has already been created";
      assert columnHandle != 0;
      ColumnView.setNativeNullCountColumn(columnHandle, nullCount);
    }

    public DType getNativeType() {
      return DType.fromNative(ColumnView.getNativeTypeId(getViewHandle()),
          ColumnView.getNativeTypeScale(getViewHandle()));
    }

    public int getNativeScale() {
      return ColumnView.getNativeTypeScale(getViewHandle());
    }

    public BaseDeviceMemoryBuffer getData() {
      return ColumnVector.getData(getViewHandle());
    }

    public BaseDeviceMemoryBuffer getValid() {
      return ColumnVector.getValid(getViewHandle());
    }

    public BaseDeviceMemoryBuffer getOffsets() {
      return getOffsetsBuffer(getViewHandle());
    }

    @Override
    public void noWarnLeakExpected() {
      super.noWarnLeakExpected();

      BaseDeviceMemoryBuffer valid = getValid();
      BaseDeviceMemoryBuffer data = getData();
      BaseDeviceMemoryBuffer offsets = getOffsets();
      if (valid != null) {
        valid.noWarnLeakExpected();
      }
      if (data != null) {
        data.noWarnLeakExpected();
      }
      if(offsets != null) {
        offsets.noWarnLeakExpected();
      }
    }

    @Override
    public String toString() {
      return "(ID: " + id + " " + Long.toHexString(columnHandle == 0 ? viewHandle : columnHandle) + ")";
    }

    @Override
    protected boolean cleanImpl(boolean logErrorIfNotClean) {
      boolean neededCleanup = false;
      long address = 0;

      // Always mark the resource as freed even if an exception is thrown.
      // We cannot know how far it progressed before the exception, and
      // therefore it is unsafe to retry.
      Throwable toThrow = null;
      if (viewHandle != 0) {
        address = viewHandle;
        try {
          ColumnView.deleteColumnView(viewHandle);
        } catch (Throwable t) {
          toThrow = t;
        } finally {
          viewHandle = 0;
        }
        neededCleanup = true;
      }
      if (columnHandle != 0) {
        if (address != 0) {
          address = columnHandle;
        }
        try {
          ColumnView.deleteCudfColumn(columnHandle);
        } catch (Throwable t) {
          if (toThrow != null) {
            toThrow.addSuppressed(t);
          } else {
            toThrow = t;
          }
        } finally {
          columnHandle = 0;
        }
        neededCleanup = true;
      }
      if (!toClose.isEmpty()) {
        try {
          for (MemoryBuffer toCloseBuff : toClose) {
            closeBuffers(toCloseBuff);
          }
        } catch (Throwable t) {
          if (toThrow != null) {
            toThrow.addSuppressed(t);
          } else {
            toThrow = t;
          }
        } finally {
          toClose.clear();
        }
        neededCleanup = true;
      }
      if (toThrow != null) {
        throw new RuntimeException(toThrow);
      }
      if (neededCleanup) {
        if (logErrorIfNotClean) {
          log.error("A DEVICE COLUMN VECTOR WAS LEAKED (ID: " + id + " " + Long.toHexString(address)+ ")");
          logRefCountDebug("Leaked vector");
        }
      }
      return neededCleanup;
    }

    @Override
    public boolean isClean() {
      return viewHandle == 0 && columnHandle == 0 && toClose.isEmpty();
    }

    /**
     * This returns total memory allocated in device for the ColumnVector.
     * @return number of device bytes allocated for this column
     */
    public long getDeviceMemorySize() {
      BaseDeviceMemoryBuffer valid = getValid();
      BaseDeviceMemoryBuffer data = getData();
      BaseDeviceMemoryBuffer offsets = getOffsets();
      long size = valid != null ? valid.getLength() : 0;
      size += offsets != null ? offsets.getLength() : 0;
      size += data != null ? data.getLength() : 0;
      return size;
    }
  }

  public static ColumnVector createNestedColumnVector(DType type, int rows, HostMemoryBuffer data, HostMemoryBuffer valid, HostMemoryBuffer offsets,
                                                      Optional<Long> nullCount, List<HostColumnVectorCore> child) {
    return ColumnView.NestedColumnVector.createColumnVector(type, rows, data, valid, offsets, nullCount, child);
  }

  /////////////////////////////////////////////////////////////////////////////
  // BUILDER
  /////////////////////////////////////////////////////////////////////////////

  /**
   * Create a new vector.
   * @param type       the type of vector to build.
   * @param rows       maximum number of rows that the vector can hold.
   * @param init       what will initialize the vector.
   * @return the created vector.
   */
  public static ColumnVector build(DType type, int rows, Consumer<Builder> init) {
    try (Builder builder = HostColumnVector.builder(type, rows)) {
      init.accept(builder);
      return builder.buildAndPutOnDevice();
    }
  }

  public static ColumnVector build(int rows, long stringBufferSize, Consumer<Builder> init) {
    try (Builder builder = HostColumnVector.builder(rows, stringBufferSize)) {
      init.accept(builder);
      return builder.buildAndPutOnDevice();
    }
  }

  /**
   * Create a new vector from the given values.
   */
  public static ColumnVector boolFromBytes(byte... values) {
    return build(DType.BOOL8, values.length, (b) -> b.appendArray(values));
  }

  /**
   * This method is evolving, unstable and currently test only.
   * Please use with caution and expect it to change in the future.
   */
  public static<T> ColumnVector fromLists(HostColumnVector.DataType dataType, List<T>... lists) {
    try (HostColumnVector host = HostColumnVector.fromLists(dataType, lists)) {
      return host.copyToDevice();
    }
  }

  /**
   * This method is evolving, unstable and currently test only.
   * Please use with caution and expect it to change in the future.
   */
  public static ColumnVector fromStructs(HostColumnVector.DataType dataType,
                                         List<HostColumnVector.StructData> lists) {
    try (HostColumnVector host = HostColumnVector.fromStructs(dataType, lists)) {
      return host.copyToDevice();
    }
  }

  /**
   * This method is evolving, unstable and currently test only.
   * Please use with caution and expect it to change in the future.
   */
  public static ColumnVector fromStructs(HostColumnVector.DataType dataType,
                                         HostColumnVector.StructData... lists) {
    try (HostColumnVector host = HostColumnVector.fromStructs(dataType, lists)) {
      return host.copyToDevice();
    }
  }

  /**
   * Create a new vector from the given values.
   */
  public static ColumnVector fromBytes(byte... values) {
    return build(DType.INT8, values.length, (b) -> b.appendArray(values));
  }

  /**
   * Create a new vector from the given values.
   * <p>
   * Java does not have an unsigned byte type, so the values will be
   * treated as if the bits represent an unsigned value.
   */
  public static ColumnVector fromUnsignedBytes(byte... values) {
    return build(DType.UINT8, values.length, (b) -> b.appendArray(values));
  }

  /**
   * Create a new vector from the given values.
   */
  public static ColumnVector fromShorts(short... values) {
    return build(DType.INT16, values.length, (b) -> b.appendArray(values));
  }

  /**
   * Create a new vector from the given values.
   * <p>
   * Java does not have an unsigned short type, so the values will be
   * treated as if the bits represent an unsigned value.
   */
  public static ColumnVector fromUnsignedShorts(short... values) {
    return build(DType.UINT16, values.length, (b) -> b.appendArray(values));
  }

  /**
   * Create a new vector from the given values.
   */
  public static ColumnVector fromInts(int... values) {
    return build(DType.INT32, values.length, (b) -> b.appendArray(values));
  }

  /**
   * Create a new vector from the given values.
   * <p>
   * Java does not have an unsigned int type, so the values will be
   * treated as if the bits represent an unsigned value.
   */
  public static ColumnVector fromUnsignedInts(int... values) {
    return build(DType.UINT32, values.length, (b) -> b.appendArray(values));
  }

  /**
   * Create a new vector from the given values.
   */
  public static ColumnVector fromLongs(long... values) {
    return build(DType.INT64, values.length, (b) -> b.appendArray(values));
  }

  /**
   * Create a new vector from the given values.
   * <p>
   * Java does not have an unsigned long type, so the values will be
   * treated as if the bits represent an unsigned value.
   */
  public static ColumnVector fromUnsignedLongs(long... values) {
    return build(DType.UINT64, values.length, (b) -> b.appendArray(values));
  }

  /**
   * Create a new vector from the given values.
   */
  public static ColumnVector fromFloats(float... values) {
    return build(DType.FLOAT32, values.length, (b) -> b.appendArray(values));
  }

  /**
   * Create a new vector from the given values.
   */
  public static ColumnVector fromDoubles(double... values) {
    return build(DType.FLOAT64, values.length, (b) -> b.appendArray(values));
  }

  /**
   * Create a new vector from the given values.
   */
  public static ColumnVector daysFromInts(int... values) {
    return build(DType.TIMESTAMP_DAYS, values.length, (b) -> b.appendArray(values));
  }

  /**
   * Create a new vector from the given values.
   */
  public static ColumnVector durationSecondsFromLongs(long... values) {
    return build(DType.DURATION_SECONDS, values.length, (b) -> b.appendArray(values));
  }

  /**
   * Create a new vector from the given values.
   */
  public static ColumnVector timestampSecondsFromLongs(long... values) {
    return build(DType.TIMESTAMP_SECONDS, values.length, (b) -> b.appendArray(values));
  }

  /**
   * Create a new vector from the given values.
   */
  public static ColumnVector durationDaysFromInts(int... values) {
    return build(DType.DURATION_DAYS, values.length, (b) -> b.appendArray(values));
  }

  /**
   * Create a new vector from the given values.
   */
  public static ColumnVector durationMilliSecondsFromLongs(long... values) {
    return build(DType.DURATION_MILLISECONDS, values.length, (b) -> b.appendArray(values));
  }

  /**
   * Create a new vector from the given values.
   */
  public static ColumnVector timestampMilliSecondsFromLongs(long... values) {
    return build(DType.TIMESTAMP_MILLISECONDS, values.length, (b) -> b.appendArray(values));
  }

  /**
   * Create a new vector from the given values.
   */
  public static ColumnVector durationMicroSecondsFromLongs(long... values) {
    return build(DType.DURATION_MICROSECONDS, values.length, (b) -> b.appendArray(values));
  }

  /**
   * Create a new vector from the given values.
   */
  public static ColumnVector timestampMicroSecondsFromLongs(long... values) {
    return build(DType.TIMESTAMP_MICROSECONDS, values.length, (b) -> b.appendArray(values));
  }

  /**
   * Create a new vector from the given values.
   */
  public static ColumnVector durationNanoSecondsFromLongs(long... values) {
    return build(DType.DURATION_NANOSECONDS, values.length, (b) -> b.appendArray(values));
  }

  /**
   * Create a new vector from the given values.
   */
  public static ColumnVector timestampNanoSecondsFromLongs(long... values) {
    return build(DType.TIMESTAMP_NANOSECONDS, values.length, (b) -> b.appendArray(values));
  }

  /**
   * Create a new decimal vector from unscaled values (int array) and scale.
   * The created vector is of type DType.DECIMAL32, whose max precision is 9.
   * Compared with scale of [[java.math.BigDecimal]], the scale here represents the opposite meaning.
   */
  public static ColumnVector decimalFromInts(int scale, int... values) {
    try (HostColumnVector host = HostColumnVector.decimalFromInts(scale, values)) {
      return host.copyToDevice();
    }
  }

  /**
   * Create a new decimal vector from unscaled values (long array) and scale.
   * The created vector is of type DType.DECIMAL64, whose max precision is 18.
   * Compared with scale of [[java.math.BigDecimal]], the scale here represents the opposite meaning.
   */
  public static ColumnVector decimalFromLongs(int scale, long... values) {
    try (HostColumnVector host = HostColumnVector.decimalFromLongs(scale, values)) {
      return host.copyToDevice();
    }
  }

  /**
   * Create a new decimal vector from double floats with specific DecimalType and RoundingMode.
   * All doubles will be rescaled if necessary, according to scale of input DecimalType and RoundingMode.
   * If any overflow occurs in extracting integral part, an IllegalArgumentException will be thrown.
   * This API is inefficient because of slow double -> decimal conversion, so it is mainly for testing.
   * Compared with scale of [[java.math.BigDecimal]], the scale here represents the opposite meaning.
   */
  public static ColumnVector decimalFromDoubles(DType type, RoundingMode mode, double... values) {
    try (HostColumnVector host = HostColumnVector.decimalFromDoubles(type, mode, values)) {
      return host.copyToDevice();
    }
  }

  /**
   * Create a new string vector from the given values.  This API
   * supports inline nulls. This is really intended to be used only for testing as
   * it is slow and memory intensive to translate between java strings and UTF8 strings.
   */
  public static ColumnVector fromStrings(String... values) {
    try (HostColumnVector host = HostColumnVector.fromStrings(values)) {
      return host.copyToDevice();
    }
  }

  /**
   * Create a new vector from the given values.  This API supports inline nulls,
   * but is much slower than building from primitive array of unscaledValues.
   * Notice:
   *  1. All input BigDecimals should share same scale.
   *  2. The scale will be zero if all input values are null.
   */
  public static ColumnVector fromDecimals(BigDecimal... values) {
    try (HostColumnVector hcv = HostColumnVector.fromDecimals(values)) {
      return hcv.copyToDevice();
    }
  }

  /**
   * Create a new vector from the given values.  This API supports inline nulls,
   * but is much slower than using a regular array and should really only be used
   * for tests.
   */
  public static ColumnVector fromBoxedBooleans(Boolean... values) {
    return build(DType.BOOL8, values.length, (b) -> b.appendBoxed(values));
  }

  /**
   * Create a new vector from the given values.  This API supports inline nulls,
   * but is much slower than using a regular array and should really only be used
   * for tests.
   */
  public static ColumnVector fromBoxedBytes(Byte... values) {
    return build(DType.INT8, values.length, (b) -> b.appendBoxed(values));
  }

  /**
   * Create a new vector from the given values.  This API supports inline nulls,
   * but is much slower than using a regular array and should really only be used
   * for tests.
   * <p>
   * Java does not have an unsigned byte type, so the values will be
   * treated as if the bits represent an unsigned value.
   */
  public static ColumnVector fromBoxedUnsignedBytes(Byte... values) {
    return build(DType.UINT8, values.length, (b) -> b.appendBoxed(values));
  }

  /**
   * Create a new vector from the given values.  This API supports inline nulls,
   * but is much slower than using a regular array and should really only be used
   * for tests.
   */
  public static ColumnVector fromBoxedShorts(Short... values) {
    return build(DType.INT16, values.length, (b) -> b.appendBoxed(values));
  }

  /**
   * Create a new vector from the given values.  This API supports inline nulls,
   * but is much slower than using a regular array and should really only be used
   * for tests.
   * <p>
   * Java does not have an unsigned short type, so the values will be
   * treated as if the bits represent an unsigned value.
   */
  public static ColumnVector fromBoxedUnsignedShorts(Short... values) {
    return build(DType.UINT16, values.length, (b) -> b.appendBoxed(values));
  }

  /**
   * Create a new vector from the given values.  This API supports inline nulls,
   * but is much slower than using a regular array and should really only be used
   * for tests.
   */
  public static ColumnVector fromBoxedInts(Integer... values) {
    return build(DType.INT32, values.length, (b) -> b.appendBoxed(values));
  }

  /**
   * Create a new vector from the given values.  This API supports inline nulls,
   * but is much slower than using a regular array and should really only be used
   * for tests.
   * <p>
   * Java does not have an unsigned int type, so the values will be
   * treated as if the bits represent an unsigned value.
   */
  public static ColumnVector fromBoxedUnsignedInts(Integer... values) {
    return build(DType.UINT32, values.length, (b) -> b.appendBoxed(values));
  }

  /**
   * Create a new vector from the given values.  This API supports inline nulls,
   * but is much slower than using a regular array and should really only be used
   * for tests.
   */
  public static ColumnVector fromBoxedLongs(Long... values) {
    return build(DType.INT64, values.length, (b) -> b.appendBoxed(values));
  }

  /**
   * Create a new vector from the given values.  This API supports inline nulls,
   * but is much slower than using a regular array and should really only be used
   * for tests.
   * <p>
   * Java does not have an unsigned long type, so the values will be
   * treated as if the bits represent an unsigned value.
   */
  public static ColumnVector fromBoxedUnsignedLongs(Long... values) {
    return build(DType.UINT64, values.length, (b) -> b.appendBoxed(values));
  }

  /**
   * Create a new vector from the given values.  This API supports inline nulls,
   * but is much slower than using a regular array and should really only be used
   * for tests.
   */
  public static ColumnVector fromBoxedFloats(Float... values) {
    return build(DType.FLOAT32, values.length, (b) -> b.appendBoxed(values));
  }

  /**
   * Create a new vector from the given values.  This API supports inline nulls,
   * but is much slower than using a regular array and should really only be used
   * for tests.
   */
  public static ColumnVector fromBoxedDoubles(Double... values) {
    return build(DType.FLOAT64, values.length, (b) -> b.appendBoxed(values));
  }

  /**
   * Create a new vector from the given values.  This API supports inline nulls,
   * but is much slower than using a regular array and should really only be used
   * for tests.
   */
  public static ColumnVector timestampDaysFromBoxedInts(Integer... values) {
    return build(DType.TIMESTAMP_DAYS, values.length, (b) -> b.appendBoxed(values));
  }

  /**
   * Create a new vector from the given values.  This API supports inline nulls,
   * but is much slower than using a regular array and should really only be used
   * for tests.
   */
  public static ColumnVector durationDaysFromBoxedInts(Integer... values) {
    return build(DType.DURATION_DAYS, values.length, (b) -> b.appendBoxed(values));
  }

  /**
   * Create a new vector from the given values.  This API supports inline nulls,
   * but is much slower than using a regular array and should really only be used
   * for tests.
   */
  public static ColumnVector durationSecondsFromBoxedLongs(Long... values) {
    return build(DType.DURATION_SECONDS, values.length, (b) -> b.appendBoxed(values));
  }

  /**
   * Create a new vector from the given values.  This API supports inline nulls,
   * but is much slower than using a regular array and should really only be used
   * for tests.
   */
  public static ColumnVector timestampSecondsFromBoxedLongs(Long... values) {
    return build(DType.TIMESTAMP_SECONDS, values.length, (b) -> b.appendBoxed(values));
  }

  /**
   * Create a new vector from the given values.  This API supports inline nulls,
   * but is much slower than using a regular array and should really only be used
   * for tests.
   */
  public static ColumnVector durationMilliSecondsFromBoxedLongs(Long... values) {
    return build(DType.DURATION_MILLISECONDS, values.length, (b) -> b.appendBoxed(values));
  }

  /**
   * Create a new vector from the given values.  This API supports inline nulls,
   * but is much slower than using a regular array and should really only be used
   * for tests.
   */
  public static ColumnVector timestampMilliSecondsFromBoxedLongs(Long... values) {
    return build(DType.TIMESTAMP_MILLISECONDS, values.length, (b) -> b.appendBoxed(values));
  }

  /**
   * Create a new vector from the given values.  This API supports inline nulls,
   * but is much slower than using a regular array and should really only be used
   * for tests.
   */
  public static ColumnVector durationMicroSecondsFromBoxedLongs(Long... values) {
    return build(DType.DURATION_MICROSECONDS, values.length, (b) -> b.appendBoxed(values));
  }

  /**
   * Create a new vector from the given values.  This API supports inline nulls,
   * but is much slower than using a regular array and should really only be used
   * for tests.
   */
  public static ColumnVector timestampMicroSecondsFromBoxedLongs(Long... values) {
    return build(DType.TIMESTAMP_MICROSECONDS, values.length, (b) -> b.appendBoxed(values));
  }

  /**
   * Create a new vector from the given values.  This API supports inline nulls,
   * but is much slower than using a regular array and should really only be used
   * for tests.
   */
  public static ColumnVector durationNanoSecondsFromBoxedLongs(Long... values) {
    return build(DType.DURATION_NANOSECONDS, values.length, (b) -> b.appendBoxed(values));
  }

  /**
   * Create a new vector from the given values.  This API supports inline nulls,
   * but is much slower than using a regular array and should really only be used
   * for tests.
   */
  public static ColumnVector timestampNanoSecondsFromBoxedLongs(Long... values) {
    return build(DType.TIMESTAMP_NANOSECONDS, values.length, (b) -> b.appendBoxed(values));
  }

}<|MERGE_RESOLUTION|>--- conflicted
+++ resolved
@@ -1539,7 +1539,7 @@
    * @return New boolean ColumnVector.
    */
   public ColumnVector isTimestamp(String format) {
-    return new ColumnVector(isTimestamp(getNativeView(), format));
+    return columnView.isTimestamp(format);
   }
 
   /**
@@ -2238,414 +2238,8 @@
     return offHeap.getViewHandle();
   }
 
-<<<<<<< HEAD
   private static DeviceMemoryBufferView getData(long viewHandle) {
     return ColumnView.getDataBuffer(viewHandle);
-=======
-  /**
-   * Native method to parse and convert a string column vector to unix timestamp. A unix
-   * timestamp is a long value representing how many units since 1970-01-01 00:00:00.000 in either
-   * positive or negative direction. This mirrors the functionality spark sql's to_unix_timestamp.
-   * Strings that fail to parse will default to 0. Supported time units are second, millisecond,
-   * microsecond, and nanosecond. Larger time units for column vectors are not supported yet in cudf.
-   * No checking is done for invalid formats or invalid timestamp units.
-   * Negative timestamp values are not currently supported and will yield undesired results. See
-   * github issue https://github.com/rapidsai/cudf/issues/3116 for details
-   *
-   * @param unit integer native ID of the time unit to parse the timestamp into.
-   * @param format strptime format specifier string of the timestamp. Used to parse and convert
-   *               the timestamp with. Supports %Y,%y,%m,%d,%H,%I,%p,%M,%S,%f,%z format specifiers.
-   *               See https://github.com/rapidsai/custrings/blob/branch-0.10/docs/source/datetime.md
-   *               for full parsing format specification and documentation.
-   * @return native handle of the resulting cudf column, used to construct the Java column vector
-   *         by the timestampToLong method.
-   */
-  private static native long stringTimestampToTimestamp(long viewHandle, int unit, String format);
-
-  /**
-   * Native method to parse and convert a timestamp column vector to string column vector. A unix
-   * timestamp is a long value representing how many units since 1970-01-01 00:00:00:000 in either
-   * positive or negative direction. This mirrors the functionality spark sql's from_unixtime.
-   * No checking is done for invalid formats or invalid timestamp units.
-   * Negative timestamp values are not currently supported and will yield undesired results. See
-   * github issue https://github.com/rapidsai/cudf/issues/3116 for details
-   *
-   * @param format - strftime format specifier string of the timestamp. Its used to parse and convert
-   *               the timestamp with. Supports %Y,%y,%m,%d,%H,%M,%S,%f format specifiers.
-   *               %d 	Day of the month: 01-31
-   *               %m 	Month of the year: 01-12
-   *               %y 	Year without century: 00-99c
-   *               %Y 	Year with century: 0001-9999
-   *               %H 	24-hour of the day: 00-23
-   *               %M 	Minute of the hour: 00-59
-   *               %S 	Second of the minute: 00-59
-   *               %f 	6-digit microsecond: 000000-999999
-   *               See http://man7.org/linux/man-pages/man3/strftime.3.html for details
-   *
-   * Reported bugs
-   * https://github.com/rapidsai/cudf/issues/4160 after the bug is fixed this method should
-   * also support
-   *               %I 	12-hour of the day: 01-12
-   *               %p 	Only 'AM', 'PM'
-   *               %j   day of the year
-   *
-   * @return - native handle of the resulting cudf column used to construct the Java column vector
-   */
-  private static native long timestampToStringTimestamp(long viewHandle, String format);
-
-  /**
-   * Native method for locating the starting index of the first instance of a given substring
-   * in each string in the column. 0 indexing, returns -1 if the substring is not found. Can be
-   * be configured to start or end the search mid string.
-   * @param columnView native handle of the cudf::column_view containing strings being operated on.
-   * @param substringScalar string scalar handle containing the string to locate within each row.
-   * @param start character index to start the search from (inclusive).
-   * @param end character index to end the search on (exclusive).
-   */
-  private static native long substringLocate(long columnView, long substringScalar, int start, int end);
-
-  /**
-   * Native method which returns array of columns by splitting each string using the specified
-   * delimiter.
-   * @param columnView native handle of the cudf::column_view being operated on.
-   * @param delimiter  UTF-8 encoded string identifying the split points in each string.
-   */
-  private static native long[] stringSplit(long columnView, long delimiter);
-
-  private static native long stringSplitRecord(long nativeView, long scalarHandle, int maxSplit);
-
-  /**
-   * Native method to calculate substring from a given string column. 0 indexing.
-   * @param columnView native handle of the cudf::column_view being operated on.
-   * @param start      first character index to begin the substring(inclusive).
-   * @param end        last character index to stop the substring(exclusive).
-   */
-  private static native long substring(long columnView, int start, int end) throws CudfException;
-
-  /**
-   * Native method to calculate substring from a given string column.
-   * @param columnView native handle of the cudf::column_view being operated on.
-   * @param startColumn handle of cudf::column_view which has start indices of each string.
-   * @param endColumn handle of cudf::column_view which has end indices of each string.
-   */
-  private static native long substringColumn(long columnView, long startColumn, long endColumn)
-          throws CudfException;
-
-  /**
-   * Native method to replace target string by repl string.
-   * @param columnView native handle of the cudf::column_view being operated on.
-   * @param target handle of scalar containing the string being searched.
-   * @param repl handle of scalar containing the string to replace.
-   */
-  private static native long stringReplace(long columnView, long target, long repl) throws CudfException;
-
-  /**
-   * Native method for replacing any character sequence matching the given pattern
-   * using the replace template for back-references.
-   * @param columnView native handle of the cudf::column_view being operated on.
-   * @param pattern The regular expression patterns to search within each string.
-   * @param replace The replacement template for creating the output string.
-   * @return native handle of the resulting cudf column containing the string results.
-   */
-  private static native long stringReplaceWithBackrefs(long columnView, String pattern,
-      String replace) throws CudfException;
-
-  /**
-   * Native method for checking if strings in a column starts with a specified comparison string.
-   * @param cudfViewHandle native handle of the cudf::column_view being operated on.
-   * @param compString handle of scalar containing the string being searched for at the beginning
-  of each string in the column.
-   * @return native handle of the resulting cudf column containing the boolean results.
-   */
-  private static native long stringStartWith(long cudfViewHandle, long compString) throws CudfException;
-
-  /**
-   * Native method for checking if strings in a column ends with a specified comparison string.
-   * @param cudfViewHandle native handle of the cudf::column_view being operated on.
-   * @param compString handle of scalar containing the string being searched for at the end
-  of each string in the column.
-   * @return native handle of the resulting cudf column containing the boolean results.
-   */
-  private static native long stringEndWith(long cudfViewHandle, long compString) throws CudfException;
-
-  /**
-   * Native method to strip whitespace from the start and end of a string.
-   * @param columnView native handle of the cudf::column_view being operated on.
-   */
-  private static native long stringStrip(long columnView, int type, long toStrip) throws CudfException;
-
-  /**
-   * Native method for checking if strings match the passed in regex pattern from the
-   * beginning of the string.
-   * @param cudfViewHandle native handle of the cudf::column_view being operated on.
-   * @param pattern string regex pattern.
-   * @return native handle of the resulting cudf column containing the boolean results.
-   */
-  private static native long matchesRe(long cudfViewHandle, String pattern) throws CudfException;
-
-  /**
-   * Native method for checking if strings match the passed in regex pattern starting at any location.
-   * @param cudfViewHandle native handle of the cudf::column_view being operated on.
-   * @param pattern string regex pattern.
-   * @return native handle of the resulting cudf column containing the boolean results.
-   */
-  private static native long containsRe(long cudfViewHandle, String pattern) throws CudfException;
-
-  /**
-   * Native method for checking if strings in a column contains a specified comparison string.
-   * @param cudfViewHandle native handle of the cudf::column_view being operated on.
-   * @param compString handle of scalar containing the string being searched for.
-   * @return native handle of the resulting cudf column containing the boolean results.
-   */
-  private static native long stringContains(long cudfViewHandle, long compString) throws CudfException;
-
-  /**
-   * Native method for extracting results from an regular expressions.  Returns a table handle.
-   */
-  private static native long[] extractRe(long cudfViewHandle, String pattern) throws CudfException;
-
-  /**
-   * Native method to concatenate columns of strings together, combining a row from
-   * each colunm into a single string.
-   * @param columnViews array of longs holding the native handles of the column_views to combine.
-   * @param separator string scalar inserted between each string being merged, may not be null.
-   * @param narep string scalar indicating null behavior. If set to null and any string in the row is null
-   *              the resulting string will be null. If not null, null values in any column will be
-   *              replaced by the specified string. The underlying value in the string scalar may be null,
-   *              but the object passed in may not.
-   * @return native handle of the resulting cudf column, used to construct the Java column
-   *         by the stringConcatenate method.
-   */
-  private static native long stringConcatenation(long[] columnViews, long separator, long narep);
-
-  /**
-   * Native method for map lookup over a column of List<Struct<String,String>>
-   * @param columnView the column view handle of the map
-   * @param key the string scalar that is the key for lookup
-   * @return a string column handle of the resultant
-   * @throws CudfException
-   */
-  private static native long mapLookup(long columnView, long key) throws CudfException;
-  /**
-   * Native method to add zeros as padding to the left of each string.
-   */
-  private static native long zfill(long nativeHandle, int width);
-
-  private static native long pad(long nativeHandle, int width, int side, String fillChar);
-
-  private static native long binaryOpVS(long lhs, long rhs, int op, int dtype, int scale);
-
-  private static native long binaryOpVV(long lhs, long rhs, int op, int dtype, int scale);
-
-  private static native long byteCount(long viewHandle) throws CudfException;
-
-  private static native long extractListElement(long nativeView, int index);
-
-  private static native long isTimestamp(long nativeView, String format);
-
-  private static native long castTo(long nativeHandle, int type, int scale);
-
-  private static native long byteListCast(long nativeHandle, boolean config);
-
-  private static native long[] slice(long nativeHandle, int[] indices) throws CudfException;
-
-  private static native long[] split(long nativeHandle, int[] indices) throws CudfException;
-
-  private static native long findAndReplaceAll(long valuesHandle, long replaceHandle, long myself) throws CudfException;
-
-  /**
-   * Native method to switch all characters in a column of strings to lowercase characters.
-   * @param cudfViewHandle native handle of the cudf::column_view being operated on.
-   * @return native handle of the resulting cudf column, used to construct the Java column
-   *         by the lower method.
-   */
-  private static native long lowerStrings(long cudfViewHandle);
-
-  /**
-   * Native method to switch all characters in a column of strings to uppercase characters.
-   * @param cudfViewHandle native handle of the cudf::column_view being operated on.
-   * @return native handle of the resulting cudf column, used to construct the Java column
-   *         by the upper method.
-   */
-  private static native long upperStrings(long cudfViewHandle);
-
-  private static native long quantile(long cudfColumnHandle, int quantileMethod, double[] quantiles) throws CudfException;
-
-  private static native long rollingWindow(
-      long viewHandle,
-      long defaultOutputHandle,
-      int min_periods,
-      long aggPtr,
-      int preceding,
-      int following,
-      long preceding_col,
-      long following_col);
-
-  private static native long nansToNulls(long viewHandle) throws CudfException;
-
-  private static native long charLengths(long viewHandle) throws CudfException;
-
-  private static native long concatenate(long[] viewHandles) throws CudfException;
-
-  private static native long sequence(long initialValue, long step, int rows);
-
-  private static native long fromScalar(long scalarHandle, int rowCount) throws CudfException;
-
-  private static native long replaceNulls(long viewHandle, long scalarHandle) throws CudfException;
-
-  private static native long ifElseVV(long predVec, long trueVec, long falseVec) throws CudfException;
-
-  private static native long ifElseVS(long predVec, long trueVec, long falseScalar) throws CudfException;
-
-  private static native long ifElseSV(long predVec, long trueScalar, long falseVec) throws CudfException;
-
-  private static native long ifElseSS(long predVec, long trueScalar, long falseScalar) throws CudfException;
-
-  private static native long reduce(long viewHandle, long aggregation, int dtype, int scale) throws CudfException;
-
-  private static native long isNullNative(long viewHandle);
-
-  private static native long isNanNative(long viewHandle);
-
-  private static native long isFloat(long viewHandle);
-
-  private static native long isInteger(long viewHandle);
-
-  private static native long isNotNanNative(long viewHandle);
-
-  private static native long isNotNullNative(long viewHandle);
-
-  private static native long unaryOperation(long viewHandle, int op);
-  
-  private static native long year(long viewHandle) throws CudfException;
-
-  private static native long month(long viewHandle) throws CudfException;
-
-  private static native long day(long viewHandle) throws CudfException;
-
-  private static native long hour(long viewHandle) throws CudfException;
-
-  private static native long minute(long viewHandle) throws CudfException;
-
-  private static native long second(long viewHandle) throws CudfException;
-
-  private static native long weekDay(long viewHandle) throws CudfException;
-
-  private static native long lastDayOfMonth(long viewHandle) throws CudfException;
-
-  private static native long dayOfYear(long viewHandle) throws CudfException;
-
-  private static native boolean containsScalar(long columnViewHaystack, long scalarHandle) throws CudfException;
-
-  private static native long containsVector(long columnViewHaystack, long columnViewNeedles) throws CudfException;
-  
-  private static native long transform(long viewHandle, String udf, boolean isPtx);
-
-  /**
-   * Native method to normalize the various bitwise representations of NAN and zero.
-   * 
-   * All occurrences of -NaN are converted to NaN. Likewise, all -0.0 are converted to 0.0.
-   * 
-   * @param viewHandle `long` representation of pointer to input column_view.
-   * @return Pointer to a new `column` of normalized values.
-   * @throws CudfException On failure to normalize.
-   */
-  private static native long normalizeNANsAndZeros(long viewHandle) throws CudfException;
-
-  /**
-   * Native method to deep copy a column while replacing the null mask. The null mask is the
-   * bitwise merge of the null masks in the columns given as arguments.
-   *
-   * @param baseHandle column view of the column that is deep copied.
-   * @param viewHandles array of views whose null masks are merged, must have identical row counts.
-   * @param mergeOp Binary Op integer native ID, currently only BITWISE_AND is supported.
-   * @return native handle of the copied cudf column with replaced null mask.
-   */
-  private static native long bitwiseMergeAndSetValidity(long baseHandle, long[] viewHandles,
-                                                        int nullConfig) throws CudfException;
-
-  /**
-   * Native method to hash each row of the given table. Hashing function dispatched on the
-   * native side using the hashId.
-   *
-   * @param viewHandles array of native handles to the cudf::column_view columns being operated on.
-   * @param hashId integer native ID of the hashing function identifier HashType
-   * @return native handle of the resulting cudf column containing the hex-string hashing results.
-   */
-  private static native long hash(long[] viewHandles, int hashId) throws CudfException;
-
-  /**
-   * Get the number of bytes needed to allocate a validity buffer for the given number of rows.
-   */
-  static native long getNativeValidPointerSize(int size);
-
-  ////////
-  // Native cudf::column_view life cycle and metadata access methods. Life cycle methods
-  // should typically only be called from the OffHeap inner class.
-  ////////
-
-  private static native int getNativeTypeId(long viewHandle) throws CudfException;
-
-  private static native int getNativeTypeScale(long viewHandle) throws CudfException;
-
-  private static native int getNativeRowCount(long viewHandle) throws CudfException;
-
-  private static native int getNativeNullCount(long viewHandle) throws CudfException;
-
-  static native void deleteColumnView(long viewHandle) throws CudfException;
-
-  private static native long getNativeDataAddress(long viewHandle) throws CudfException;
-  private static native long getNativeDataLength(long viewHandle) throws CudfException;
-
-  private static native long getNativeOffsetsAddress(long viewHandle) throws CudfException;
-  private static native long getNativeOffsetsLength(long viewHandle) throws CudfException;
-
-  private static native long getNativeValidityAddress(long viewHandle) throws CudfException;
-  private static native long getNativeValidityLength(long viewHandle) throws CudfException;
-
-  static native long makeCudfColumnView(int type, int scale, long data, long dataSize, long offsets,
-      long valid, int nullCount, int size, long[] childHandle);
-
-
-  private static native long getChildCvPointer(long viewHandle, int childIndex) throws CudfException;
-
-  private static native int getNativeNumChildren(long viewHandle) throws CudfException;
-
-  ////////
-  // Native methods specific to cudf::column. These either take or create a cudf::column
-  // instead of a cudf::column_view so they need to be used with caution. These should
-  // only be called from the OffHeap inner class.
-  ////////
-
-  /**
-   * Delete the column. This is not private because there are a few cases where Table
-   * may get back an array of columns pointers and we want to have best effort in cleaning them up
-   * on any failure.
-   */
-  static native void deleteCudfColumn(long cudfColumnHandle) throws CudfException;
-
-  private static native int getNativeNullCountColumn(long cudfColumnHandle) throws CudfException;
-
-  private static native void setNativeNullCountColumn(long cudfColumnHandle, int nullCount) throws CudfException;
-
-  /**
-   * Create a cudf::column_view from a cudf::column.
-   * @param cudfColumnHandle the pointer to the cudf::column
-   * @return a pointer to a cudf::column_view
-   * @throws CudfException on any error
-   */
-  private static native long getNativeColumnView(long cudfColumnHandle) throws CudfException;
-
-  private static native long makeEmptyCudfColumn(int type, int scale);
-
-  private static DeviceMemoryBufferView getDataBuffer(long viewHandle) {
-    long address = getNativeDataAddress(viewHandle);
-    if (address == 0) {
-      return null;
-    }
-    long length = getNativeDataLength(viewHandle);
-    return new DeviceMemoryBufferView(address, length);
->>>>>>> 73c3e1d8
   }
 
   private static DeviceMemoryBufferView getValid(long viewHandle) {
