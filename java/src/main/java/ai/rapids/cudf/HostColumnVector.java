/*
 *
 *  Copyright (c) 2020, NVIDIA CORPORATION.
 *
 *  Licensed under the Apache License, Version 2.0 (the "License");
 *  you may not use this file except in compliance with the License.
 *  You may obtain a copy of the License at
 *
 *      http://www.apache.org/licenses/LICENSE-2.0
 *
 *  Unless required by applicable law or agreed to in writing, software
 *  distributed under the License is distributed on an "AS IS" BASIS,
 *  WITHOUT WARRANTIES OR CONDITIONS OF ANY KIND, either express or implied.
 *  See the License for the specific language governing permissions and
 *  limitations under the License.
 *
 */

package ai.rapids.cudf;

import java.nio.charset.StandardCharsets;
import java.util.ArrayList;
import java.util.Arrays;
import java.util.List;
import java.util.Optional;
import java.util.function.Consumer;

/**
 * Similar to a ColumnVector, but the data is stored in host memory and accessible directly from
 * the JVM. This class holds references to off heap memory and is reference counted to know when
 * to release it.  Call close to decrement the reference count when you are done with the column,
 * and call incRefCount to increment the reference count.
 */
public final class HostColumnVector extends HostColumnVectorCore {
  /**
   * The size in bytes of an offset entry
   */
  static final int OFFSET_SIZE = DType.INT32.sizeInBytes;
  static {
    NativeDepsLoader.loadNativeDeps();
  }

  private int refCount;

  /**
   * Create a new column vector with data populated on the host.
   */
  HostColumnVector(DType type, long rows, Optional<Long> nullCount,
                   HostMemoryBuffer hostDataBuffer, HostMemoryBuffer hostValidityBuffer) {
    this(type, rows, nullCount, hostDataBuffer, hostValidityBuffer, null);
  }

  /**
   * Create a new column vector with data populated on the host.
   * @param type               the type of the vector
   * @param rows               the number of rows in the vector.
   * @param nullCount          the number of nulls in the vector.
   * @param hostDataBuffer     The host side data for the vector. In the case of STRING
   *                           this is the string data stored as bytes.
   * @param hostValidityBuffer Arrow-like validity buffer 1 bit per row, with padding for
   *                           64-bit alignment.
   * @param offsetBuffer       only valid for STRING this is the offsets into
   *                           the hostDataBuffer indicating the start and end of a string
   *                           entry. It should be (rows + 1) ints.
   * @param nestedHcv          list of child HostColumnVectorCore(s) for complex types
   */

  //Constructor for lists and struct
  HostColumnVector(DType type, long rows, Optional<Long> nullCount,
                   HostMemoryBuffer hostDataBuffer, HostMemoryBuffer hostValidityBuffer,
                   HostMemoryBuffer offsetBuffer, List<HostColumnVectorCore> nestedHcv) {
    super(type, rows, nullCount, hostDataBuffer, hostValidityBuffer, offsetBuffer, nestedHcv);
    refCount = 0;
    incRefCountInternal(true);
  }

  HostColumnVector(DType type, long rows, Optional<Long> nullCount,
                   HostMemoryBuffer hostDataBuffer, HostMemoryBuffer hostValidityBuffer,
                   HostMemoryBuffer offsetBuffer) {
    super(type, rows, nullCount, hostDataBuffer, hostValidityBuffer, offsetBuffer, new ArrayList<>());
    assert type != DType.LIST : "This constructor should not be used for list type";
    if (nullCount.isPresent() && nullCount.get() > 0 && hostValidityBuffer == null) {
      throw new IllegalStateException("Buffer cannot have a nullCount without a validity buffer");
    }
    if (type != DType.STRING && type != DType.LIST) {
      assert offsetBuffer == null : "offsets are only supported for STRING and LIST";
    }
    refCount = 0;
    incRefCountInternal(true);
  }

  /**
   * This is a really ugly API, but it is possible that the lifecycle of a column of
   * data may not have a clear lifecycle thanks to java and GC. This API informs the leak
   * tracking code that this is expected for this column, and big scary warnings should
   * not be printed when this happens.
   */
  public void noWarnLeakExpected() {
    offHeap.noWarnLeakExpected();
  }

  /**
   * Close this Vector and free memory allocated for HostMemoryBuffer and DeviceMemoryBuffer
   */
  @Override
  public synchronized void close() {
    refCount--;
    offHeap.delRef();
    if (refCount == 0) {
      offHeap.clean(false);
      for( HostColumnVectorCore child : children) {
        child.close();
      }
    } else if (refCount < 0) {
      offHeap.logRefCountDebug("double free " + this);
      throw new IllegalStateException("Close called too many times " + this);
    }
  }

  @Override
  public String toString() {
    return "HostColumnVector{" +
        "rows=" + rows +
        ", type=" + type +
        ", nullCount=" + nullCount +
        ", offHeap=" + offHeap +
        '}';
  }

  /////////////////////////////////////////////////////////////////////////////
  // METADATA ACCESS
  /////////////////////////////////////////////////////////////////////////////

  /**
   * Increment the reference count for this column.  You need to call close on this
   * to decrement the reference count again.
   */
  public HostColumnVector incRefCount() {
    return incRefCountInternal(false);
  }

  private synchronized HostColumnVector incRefCountInternal(boolean isFirstTime) {
    offHeap.addRef();
    if (refCount <= 0 && !isFirstTime) {
      offHeap.logRefCountDebug("INC AFTER CLOSE " + this);
      throw new IllegalStateException("Column is already closed");
    }
    refCount++;
    return this;
  }

  /**
   * Returns this column's current refcount
   */
  synchronized int getRefCount() {
    return refCount;
  }

  /**
   * Returns if the vector has a validity vector allocated or not.
   */
  public boolean hasValidityVector() {
    return (offHeap.valid != null);
  }

  /**
   * Returns if the vector has nulls.  Note that this might end up
   * being a very expensive operation because if the null count is not
   * known it will be calculated.
   */
  public boolean hasNulls() {
    return getNullCount() > 0;
  }

  /////////////////////////////////////////////////////////////////////////////
  // DATA MOVEMENT
  /////////////////////////////////////////////////////////////////////////////

  /**
   * Copy the data to the device.
   */
  public ColumnVector copyToDevice() {
    if (rows == 0) {
      return new ColumnVector(type, 0, Optional.of(0L), null, null, null);
    }
    // The simplest way is just to copy the buffers and pass them down.
    DeviceMemoryBuffer data = null;
    DeviceMemoryBuffer valid = null;
    DeviceMemoryBuffer offsets = null;
    try {
      if (!type.isNestedType()) {
        HostMemoryBuffer hdata = this.offHeap.data;
        if (hdata != null) {
          long dataLen = rows * type.sizeInBytes;
          if (type == DType.STRING) {
            // This needs a different type
            dataLen = getEndStringOffset(rows - 1);
            if (dataLen == 0 && getNullCount() == 0) {
              // This is a work around to an issue where a column of all empty strings must have at
              // least one byte or it will not be interpreted correctly.
              dataLen = 1;
            }
          }
          data = DeviceMemoryBuffer.allocate(dataLen);
          data.copyFromHostBuffer(hdata, 0, dataLen);
        }
        HostMemoryBuffer hvalid = this.offHeap.valid;
        if (hvalid != null) {
          long validLen = ColumnVector.getNativeValidPointerSize((int) rows);
          valid = DeviceMemoryBuffer.allocate(validLen);
          valid.copyFromHostBuffer(hvalid, 0, validLen);
        }

        HostMemoryBuffer hoff = this.offHeap.offsets;
        if (hoff != null) {
          long offsetsLen = OFFSET_SIZE * (rows + 1);
          offsets = DeviceMemoryBuffer.allocate(offsetsLen);
          offsets.copyFromHostBuffer(hoff, 0, offsetsLen);
        }

        ColumnVector ret = new ColumnVector(type, rows, nullCount, data, valid, offsets);
        data = null;
        valid = null;
        offsets = null;
        return ret;
      } else {
        return ColumnVector.createNestedColumnVector(type, (int)rows, offHeap.data, offHeap.valid, offHeap.offsets, nullCount, children);
      }
    } finally {
      if (data != null) {
        data.close();
      }
      if (valid != null) {
        valid.close();
      }
      if (offsets != null) {
        offsets.close();
      }
    }
  }

  /////////////////////////////////////////////////////////////////////////////
  // DATA ACCESS
  /////////////////////////////////////////////////////////////////////////////

  /**
   * WARNING: Strictly for test only. This call is not efficient for production.
   */
  StructData getStruct(int rowIndex, DataType mainType) {
    assert rowIndex < rows;
    assert type == DType.STRUCT;
    List<Object> retList = new ArrayList<>();
    // check if null or empty
    if (isNull(rowIndex)) {
      return null;
    }
    int numChildren = mainType.getNumChildren();
    for (int k = 0; k < numChildren; k++) {
      retList.add(children.get(k).getElement(rowIndex));
    }
    return new StructData(retList);
  }

  /**
   * WARNING: Strictly for test only. This call is not efficient for production.
   */
  List getList(long rowIndex) {
    assert rowIndex < rows;
    assert type == DType.LIST;
    List retList = new ArrayList();
    offHeap.offsets.printBuffer();
    int start = offHeap.offsets.getInt(rowIndex * DType.INT32.getSizeInBytes());
    int end = offHeap.offsets.getInt((rowIndex + 1) * DType.INT32.getSizeInBytes());
    // check if null or empty
    if (start == end) {
      if (isNull(rowIndex)) {
        return null;
      }
    }
    for(int j = start; j < end; j++) {
      retList.add(children.get(0).getElement(j));
    }
    return retList;
  }

  /**
   * Check if the value at index is null or not.
   */
  public boolean isNull(long index) {
    assert (index >= 0 && index < rows) : "index is out of range 0 <= " + index + " < " + rows;
    if (hasValidityVector()) {
      return BitVectorHelper.isNull(offHeap.valid, index);
    }
    return false;
  }

  /**
   * For testing only.  Allows null checks to go past the number of rows, but not past the end
   * of the buffer.  NOTE: If the validity vector was allocated by cudf itself it is not
   * guaranteed to have the same padding, but for all practical purposes it does.  This is
   * just to verify that the buffer was allocated and initialized properly.
   */
  boolean isNullExtendedRange(long index) {
    long maxNullRow = BitVectorHelper.getValidityAllocationSizeInBytes(rows) * 8;
    assert (index >= 0 && index < maxNullRow) : "TEST: index is out of range 0 <= " + index + " <" +
        " " + maxNullRow;
    if (hasValidityVector()) {
      if (nullCount.isPresent() && !hasNulls()) {
        return false;
      }
      return BitVectorHelper.isNull(offHeap.valid, index);
    }
    return false;
  }

  /**
   * Get access to the raw host buffer for this column.  This is intended to be used with a lot
   * of caution.  The lifetime of the buffer is tied to the lifetime of the column (Do not close
   * the buffer, as the column will take care of it).  Do not modify the contents of the buffer or
   * it might negatively impact what happens on the column.  The data must be on the host for this
   * to work.
   * @param type the type of buffer to get access to.
   * @return the underlying buffer or null if no buffer is associated with it for this column.
   * Please note that if the column is empty there may be no buffers at all associated with the
   * column.
   */
  public HostMemoryBuffer getHostBufferFor(BufferType type) {
    HostMemoryBuffer srcBuffer = null;
    switch(type) {
      case VALIDITY:
        srcBuffer = offHeap.valid;
        break;
      case OFFSET:
        srcBuffer = offHeap.offsets;
        break;
      case DATA:
        srcBuffer = offHeap.data;
        break;
      default:
        throw new IllegalArgumentException(type + " is not a supported buffer type.");
    }
    return srcBuffer;
  }

  void copyHostBufferBytes(byte[] dst, int dstOffset, BufferType src, long srcOffset,
                           int length) {
    assert dstOffset >= 0;
    assert srcOffset >= 0;
    assert length >= 0;
    assert dstOffset + length <= dst.length;

    HostMemoryBuffer srcBuffer = getHostBufferFor(src);

    assert srcOffset + length <= srcBuffer.length : "would copy off end of buffer "
        + srcOffset + " + " + length + " > " + srcBuffer.length;
    UnsafeMemoryAccessor.getBytes(dst, dstOffset,
        srcBuffer.getAddress() + srcOffset, length);
  }

  private boolean isNestedType() {
    return type == DType.LIST || type == DType.STRUCT;
  }

  /**
   * Generic type independent asserts when getting a value from a single index.
   * @param index where to get the data from.
   */
  private void assertsForGet(long index) {
    assert (index >= 0 && index < rows) : "index is out of range 0 <= " + index + " < " + rows;
    assert !isNull(index) : " value at " + index + " is null";
  }

  /**
   * Get the value at index.
   */
  public byte getByte(long index) {
    assert type == DType.INT8 || type == DType.UINT8 || type == DType.BOOL8 : type +
            " is not stored as a byte.";
    assertsForGet(index);
    return offHeap.data.getByte(index * type.sizeInBytes);
  }

  /**
   * Get the value at index.
   */
  public final short getShort(long index) {
    assert type == DType.INT16 || type == DType.UINT16 : type + " is not stored as a short.";
    assertsForGet(index);
    return offHeap.data.getShort(index * type.sizeInBytes);
  }

  /**
   * Get the value at index.
   */
  public final int getInt(long index) {
    assert type.isBackedByInt() : type + " is not stored as a int.";
    assertsForGet(index);
    return offHeap.data.getInt(index * type.sizeInBytes);
  }

  /**
   * Get the starting byte offset for the string at index
   */
  long getStartStringOffset(long index) {
    assert type == DType.STRING: type + " is not a supported string type.";
    assert (index >= 0 && index < rows) : "index is out of range 0 <= " + index + " < " + rows;
    return offHeap.offsets.getInt(index * 4);
  }

  /**
   * Get the ending byte offset for the string at index.
   */
  long getEndStringOffset(long index) {
    assert type == DType.STRING : type + " is not a supported string type.";
    assert (index >= 0 && index < rows) : "index is out of range 0 <= " + index + " < " + rows;
    // The offsets has one more entry than there are rows.
    return offHeap.offsets.getInt((index + 1) * 4);
  }

  /**
   * Get the value at index.
   */
  public final long getLong(long index) {
    // Timestamps with time values are stored as longs
    assert type.isBackedByLong(): type + " is not stored as a long.";
    assertsForGet(index);
    return offHeap.data.getLong(index * type.sizeInBytes);
  }

  /**
   * Get the value at index.
   */
  public final float getFloat(long index) {
    assert type == DType.FLOAT32 : type + " is not a supported float type.";
    assertsForGet(index);
    return offHeap.data.getFloat(index * type.sizeInBytes);
  }

  /**
   * Get the value at index.
   */
  public final double getDouble(long index) {
    assert type == DType.FLOAT64 : type + " is not a supported double type.";
    assertsForGet(index);
    return offHeap.data.getDouble(index * type.sizeInBytes);
  }

  /**
   * Get the boolean value at index
   */
  public final boolean getBoolean(long index) {
    assert type == DType.BOOL8 : type + " is not a supported boolean type.";
    assertsForGet(index);
    return offHeap.data.getBoolean(index * type.sizeInBytes);
  }

  /**
   * Get the raw UTF8 bytes at index.  This API is faster than getJavaString, but still not
   * ideal because it is copying the data onto the heap.
   */
  public byte[] getUTF8(long index) {
    assert type == DType.STRING : type + " is not a supported string type.";
    assertsForGet(index);
    int start = offHeap.offsets.getInt(index * OFFSET_SIZE);
    int size = offHeap.offsets.getInt((index + 1) * OFFSET_SIZE) - start;
    byte[] rawData = new byte[size];
    if (size > 0) {
      offHeap.data.getBytes(rawData, 0, start, size);
    }
    return rawData;
  }

  /**
   * Get the value at index.  This API is slow as it has to translate the
   * string representation.  Please use it with caution.
   */
  public String getJavaString(long index) {
    byte[] rawData = getUTF8(index);
    return new String(rawData, StandardCharsets.UTF_8);
  }



  /////////////////////////////////////////////////////////////////////////////
  // BUILDER
  /////////////////////////////////////////////////////////////////////////////

  /**
   * Create a new Builder to hold the specified number of rows.  Be sure to close the builder when
   * done with it. Please try to use {@see #build(int, Consumer)} instead to avoid needing to
   * close the builder.
   * @param type the type of vector to build.
   * @param rows the number of rows this builder can hold
   * @return the builder to use.
   */
  public static Builder builder(DType type, int rows) {
    return new Builder(type, rows, 0);
  }

  /**
   * Create a new Builder to hold the specified number of rows and with enough space to hold the
   * given amount of string data. Be sure to close the builder when done with it. Please try to
   * use {@see #build(int, int, Consumer)} instead to avoid needing to close the builder.
   * @param rows the number of rows this builder can hold
   * @param stringBufferSize the size of the string buffer to allocate.
   * @return the builder to use.
   */
  public static Builder builder(int rows, long stringBufferSize) {
    return new HostColumnVector.Builder(DType.STRING, rows, stringBufferSize);
  }

  /**
   * Create a new vector.
   * @param type       the type of vector to build.
   * @param rows       maximum number of rows that the vector can hold.
   * @param init       what will initialize the vector.
   * @return the created vector.
   */
  public static HostColumnVector build(DType type, int rows, Consumer<Builder> init) {
    try (HostColumnVector.Builder builder = builder(type, rows)) {
      init.accept(builder);
      return builder.build();
    }
  }

  public static HostColumnVector build(int rows, long stringBufferSize, Consumer<Builder> init) {
    try (HostColumnVector.Builder builder = builder(rows, stringBufferSize)) {
      init.accept(builder);
      return builder.build();
    }
  }

  public static<T> HostColumnVector fromLists(DataType dataType, List<T>... values) {
    ColumnBuilder cb = new ColumnBuilder(dataType, values.length);
    cb.appendLists(values);
    return cb.build();
  }

  public static HostColumnVector fromStructs(DataType dataType,
                                             List<StructData> values) {
    ColumnBuilder cb = new ColumnBuilder(dataType, values.size());
    cb.appendStructValues(values);
    return cb.build();
  }
  /**
   * Create a new vector from the given values.
   */
  public static HostColumnVector boolFromBytes(byte... values) {
    return build(DType.BOOL8, values.length, (b) -> b.appendArray(values));
  }

  /**
   * Create a new vector from the given values.
   */
  public static HostColumnVector fromBytes(byte... values) {
    return build(DType.INT8, values.length, (b) -> b.appendArray(values));
  }

  /**
   * Create a new vector from the given values.
   * <p>
   * Java does not have an unsigned byte type, so the values will be
   * treated as if the bits represent an unsigned value.
   */
  public static HostColumnVector fromUnsignedBytes(byte... values) {
    return build(DType.UINT8, values.length, (b) -> b.appendArray(values));
  }

  /**
   * Create a new vector from the given values.
   */
  public static HostColumnVector fromShorts(short... values) {
    return build(DType.INT16, values.length, (b) -> b.appendArray(values));
  }

  /**
   * Create a new vector from the given values.
   * <p>
   * Java does not have an unsigned short type, so the values will be
   * treated as if the bits represent an unsigned value.
   */
  public static HostColumnVector fromUnsignedShorts(short... values) {
    return build(DType.UINT16, values.length, (b) -> b.appendArray(values));
  }

  /**
   * Create a new vector from the given values.
   */
  public static HostColumnVector durationNanosecondsFromLongs(long... values) {
    return build(DType.DURATION_NANOSECONDS, values.length, (b) -> b.appendArray(values));
  }

  /**
   * Create a new vector from the given values.
   */
  public static HostColumnVector durationMicrosecondsFromLongs(long... values) {
    return build(DType.DURATION_MICROSECONDS, values.length, (b) -> b.appendArray(values));
  }

  /**
   * Create a new vector from the given values.
   */
  public static HostColumnVector durationMillisecondsFromLongs(long... values) {
    return build(DType.DURATION_MILLISECONDS, values.length, (b) -> b.appendArray(values));
  }

  /**
   * Create a new vector from the given values.
   */
  public static HostColumnVector durationSecondsFromLongs(long... values) {
    return build(DType.DURATION_SECONDS, values.length, (b) -> b.appendArray(values));
  }

  /**
   * Create a new vector from the given values.
   */
  public static HostColumnVector durationDaysFromInts(int... values) {
    return build(DType.DURATION_DAYS, values.length, (b) -> b.appendArray(values));
  }

  /**
   * Create a new vector from the given values.
   */
  public static HostColumnVector fromInts(int... values) {
    return build(DType.INT32, values.length, (b) -> b.appendArray(values));
  }

  /**
   * Create a new vector from the given values.
   * <p>
   * Java does not have an unsigned int type, so the values will be
   * treated as if the bits represent an unsigned value.
   */
  public static HostColumnVector fromUnsignedInts(int... values) {
    return build(DType.UINT32, values.length, (b) -> b.appendArray(values));
  }

  /**
   * Create a new vector from the given values.
   */
  public static HostColumnVector fromLongs(long... values) {
    return build(DType.INT64, values.length, (b) -> b.appendArray(values));
  }

  /**
   * Create a new vector from the given values.
   * <p>
   * Java does not have an unsigned long type, so the values will be
   * treated as if the bits represent an unsigned value.
   */
  public static HostColumnVector fromUnsignedLongs(long... values) {
    return build(DType.UINT64, values.length, (b) -> b.appendArray(values));
  }

  /**
   * Create a new vector from the given values.
   */
  public static HostColumnVector fromFloats(float... values) {
    return build(DType.FLOAT32, values.length, (b) -> b.appendArray(values));
  }

  /**
   * Create a new vector from the given values.
   */
  public static HostColumnVector fromDoubles(double... values) {
    return build(DType.FLOAT64, values.length, (b) -> b.appendArray(values));
  }

  /**
   * Create a new vector from the given values.
   */
  public static HostColumnVector daysFromInts(int... values) {
    return build(DType.TIMESTAMP_DAYS, values.length, (b) -> b.appendArray(values));
  }

  /**
   * Create a new vector from the given values.
   */
  public static HostColumnVector timestampSecondsFromLongs(long... values) {
    return build(DType.TIMESTAMP_SECONDS, values.length, (b) -> b.appendArray(values));
  }

  /**
   * Create a new vector from the given values.
   */
  public static HostColumnVector timestampMilliSecondsFromLongs(long... values) {
    return build(DType.TIMESTAMP_MILLISECONDS, values.length, (b) -> b.appendArray(values));
  }

  /**
   * Create a new vector from the given values.
   */
  public static HostColumnVector timestampMicroSecondsFromLongs(long... values) {
    return build(DType.TIMESTAMP_MICROSECONDS, values.length, (b) -> b.appendArray(values));
  }

  /**
   * Create a new vector from the given values.
   */
  public static HostColumnVector timestampNanoSecondsFromLongs(long... values) {
    return build(DType.TIMESTAMP_NANOSECONDS, values.length, (b) -> b.appendArray(values));
  }

  /**
   * Create a new string vector from the given values.  This API
   * supports inline nulls. This is really intended to be used only for testing as
   * it is slow and memory intensive to translate between java strings and UTF8 strings.
   */
  public static HostColumnVector fromStrings(String... values) {
    int rows = values.length;
    long nullCount = 0;
    // How many bytes do we need to hold the data.  Sorry this is really expensive
    long bufferSize = 0;
    for (String s: values) {
      if (s == null) {
        nullCount++;
      } else {
        bufferSize += s.getBytes(StandardCharsets.UTF_8).length;
      }
    }
    if (nullCount > 0) {
      return build(rows, bufferSize, (b) -> b.appendBoxed(values));
    }
    return build(rows, bufferSize, (b) -> {
      for (String s: values) {
        b.append(s);
      }
    });
  }

  /**
   * Create a new vector from the given values.  This API supports inline nulls,
   * but is much slower than using a regular array and should really only be used
   * for tests.
   */
  public static HostColumnVector fromBoxedBooleans(Boolean... values) {
    return build(DType.BOOL8, values.length, (b) -> b.appendBoxed(values));
  }

  /**
   * Create a new vector from the given values.  This API supports inline nulls,
   * but is much slower than using a regular array and should really only be used
   * for tests.
   */
  public static HostColumnVector fromBoxedBytes(Byte... values) {
    return build(DType.INT8, values.length, (b) -> b.appendBoxed(values));
  }

  /**
   * Create a new vector from the given values.  This API supports inline nulls,
   * but is much slower than using a regular array and should really only be used
   * for tests.
   * <p>
   * Java does not have an unsigned byte type, so the values will be
   * treated as if the bits represent an unsigned value.
   */
  public static HostColumnVector fromBoxedUnsignedBytes(Byte... values) {
    return build(DType.UINT8, values.length, (b) -> b.appendBoxed(values));
  }

  /**
   * Create a new vector from the given values.  This API supports inline nulls,
   * but is much slower than using a regular array and should really only be used
   * for tests.
   */
  public static HostColumnVector fromBoxedShorts(Short... values) {
    return build(DType.INT16, values.length, (b) -> b.appendBoxed(values));
  }

  /**
   * Create a new vector from the given values.  This API supports inline nulls,
   * but is much slower than using a regular array and should really only be used
   * for tests.
   * <p>
   * Java does not have an unsigned short type, so the values will be
   * treated as if the bits represent an unsigned value.
   */
  public static HostColumnVector fromBoxedUnsignedShorts(Short... values) {
    return build(DType.UINT16, values.length, (b) -> b.appendBoxed(values));
  }

  /**
   * Create a new vector from the given values.  This API supports inline nulls,
   * but is much slower than using a regular array and should really only be used
   * for tests.
   */
  public static HostColumnVector durationNanosecondsFromBoxedLongs(Long... values) {
    return build(DType.DURATION_NANOSECONDS, values.length, (b) -> b.appendBoxed(values));
  }

  /**
   * Create a new vector from the given values.  This API supports inline nulls,
   * but is much slower than using a regular array and should really only be used
   * for tests.
   */
  public static HostColumnVector durationMicrosecondsFromBoxedLongs(Long... values) {
    return build(DType.DURATION_MICROSECONDS, values.length, (b) -> b.appendBoxed(values));
  }

  /**
   * Create a new vector from the given values.  This API supports inline nulls,
   * but is much slower than using a regular array and should really only be used
   * for tests.
   */
  public static HostColumnVector durationMillisecondsFromBoxedLongs(Long... values) {
    return build(DType.DURATION_MILLISECONDS, values.length, (b) -> b.appendBoxed(values));
  }

  /**
   * Create a new vector from the given values.  This API supports inline nulls,
   * but is much slower than using a regular array and should really only be used
   * for tests.
   */
  public static HostColumnVector durationSecondsFromBoxedLongs(Long... values) {
    return build(DType.DURATION_SECONDS, values.length, (b) -> b.appendBoxed(values));
  }

  /**
   * Create a new vector from the given values.  This API supports inline nulls,
   * but is much slower than using a regular array and should really only be used
   * for tests.
   */
  public static HostColumnVector durationDaysFromBoxedInts(Integer... values) {
    return build(DType.DURATION_DAYS, values.length, (b) -> b.appendBoxed(values));
  }

  /**
   * Create a new vector from the given values.  This API supports inline nulls,
   * but is much slower than using a regular array and should really only be used
   * for tests.
   */
  public static HostColumnVector fromBoxedInts(Integer... values) {
    return build(DType.INT32, values.length, (b) -> b.appendBoxed(values));
  }

  /**
   * Create a new vector from the given values.  This API supports inline nulls,
   * but is much slower than using a regular array and should really only be used
   * for tests.
   * <p>
   * Java does not have an unsigned int type, so the values will be
   * treated as if the bits represent an unsigned value.
   */
  public static HostColumnVector fromBoxedUnsignedInts(Integer... values) {
    return build(DType.UINT32, values.length, (b) -> b.appendBoxed(values));
  }

  /**
   * Create a new vector from the given values.  This API supports inline nulls,
   * but is much slower than using a regular array and should really only be used
   * for tests.
   */
  public static HostColumnVector fromBoxedLongs(Long... values) {
    return build(DType.INT64, values.length, (b) -> b.appendBoxed(values));
  }

  /**
   * Create a new vector from the given values.  This API supports inline nulls,
   * but is much slower than using a regular array and should really only be used
   * for tests.
   * <p>
   * Java does not have an unsigned long type, so the values will be
   * treated as if the bits represent an unsigned value.
   */
  public static HostColumnVector fromBoxedUnsignedLongs(Long... values) {
    return build(DType.UINT64, values.length, (b) -> b.appendBoxed(values));
  }

  /**
   * Create a new vector from the given values.  This API supports inline nulls,
   * but is much slower than using a regular array and should really only be used
   * for tests.
   */
  public static HostColumnVector fromBoxedFloats(Float... values) {
    return build(DType.FLOAT32, values.length, (b) -> b.appendBoxed(values));
  }

  /**
   * Create a new vector from the given values.  This API supports inline nulls,
   * but is much slower than using a regular array and should really only be used
   * for tests.
   */
  public static HostColumnVector fromBoxedDoubles(Double... values) {
    return build(DType.FLOAT64, values.length, (b) -> b.appendBoxed(values));
  }

  /**
   * Create a new vector from the given values.  This API supports inline nulls,
   * but is much slower than using a regular array and should really only be used
   * for tests.
   */
  public static HostColumnVector timestampDaysFromBoxedInts(Integer... values) {
    return build(DType.TIMESTAMP_DAYS, values.length, (b) -> b.appendBoxed(values));
  }

  /**
   * Create a new vector from the given values.  This API supports inline nulls,
   * but is much slower than using a regular array and should really only be used
   * for tests.
   */
  public static HostColumnVector timestampSecondsFromBoxedLongs(Long... values) {
    return build(DType.TIMESTAMP_SECONDS, values.length, (b) -> b.appendBoxed(values));
  }

  /**
   * Create a new vector from the given values.  This API supports inline nulls,
   * but is much slower than using a regular array and should really only be used
   * for tests.
   */
  public static HostColumnVector timestampMilliSecondsFromBoxedLongs(Long... values) {
    return build(DType.TIMESTAMP_MILLISECONDS, values.length, (b) -> b.appendBoxed(values));
  }

  /**
   * Create a new vector from the given values.  This API supports inline nulls,
   * but is much slower than using a regular array and should really only be used
   * for tests.
   */
  public static HostColumnVector timestampMicroSecondsFromBoxedLongs(Long... values) {
    return build(DType.TIMESTAMP_MICROSECONDS, values.length, (b) -> b.appendBoxed(values));
  }

  /**
   * Create a new vector from the given values.  This API supports inline nulls,
   * but is much slower than using a regular array and should really only be used
   * for tests.
   */
  public static HostColumnVector timestampNanoSecondsFromBoxedLongs(Long... values) {
    return build(DType.TIMESTAMP_NANOSECONDS, values.length, (b) -> b.appendBoxed(values));
  }

  /**
   * Build
   */

  public static final class ColumnBuilder implements  AutoCloseable {

    private DType type;
    private HostMemoryBuffer data;
    private HostMemoryBuffer valid;
    private HostMemoryBuffer offsets;
    private long nullCount = 0l;
    //TODO nullable currently not used
    private boolean nullable;
    private long rows;
    private boolean built = false;
    private List<ColumnBuilder> childBuilders = new ArrayList<>();

    private int currentIndex = 0;
    private int currentByteIndex = 0;


    public ColumnBuilder(HostColumnVector.DataType type, int rows) {
      this.type = type.getType();
      this.nullable = type.isNullable();
      this.rows = rows;
      for (int i = 0; i < type.getNumChildren(); i++) {
        childBuilders.add(new ColumnBuilder(type.getChild(i), 0));
      }
    }

    public HostColumnVector build() {
      List<HostColumnVectorCore> hostColumnVectorCoreList = new ArrayList<>();
      for (ColumnBuilder childBuilder : childBuilders) {
<<<<<<< HEAD
        System.out.println("ChildBuilder =" + childBuilder.type + " offset=" + childBuilder.offsets + " data=" + childBuilder.data);
        nestedHostColumnVectorList.add(childBuilder.buildNestedInternal());
=======
        hostColumnVectorCoreList.add(childBuilder.buildNestedInternal());
>>>>>>> 5976d745
      }
      HostColumnVector hostColumnVector = new HostColumnVector(type, rows, Optional.of(nullCount), data, valid, offsets,
          hostColumnVectorCoreList);
      return hostColumnVector;
    }

    private HostColumnVectorCore buildNestedInternal() {
      List<HostColumnVectorCore> hostColumnVectorCoreList = new ArrayList<>();
      for (ColumnBuilder childBuilder : childBuilders) {
        hostColumnVectorCoreList.add(childBuilder.buildNestedInternal());
      }
      HostColumnVectorCore ret = new HostColumnVectorCore(type, rows, Optional.of(nullCount), data, valid, offsets, hostColumnVectorCoreList);
      return ret;
    }

    private void allocateBitmaskAndSetDefaultValues() {
      long bitmaskSize = ColumnVector.getNativeValidPointerSize((int) rows);
      valid = HostMemoryBuffer.allocate(bitmaskSize);
      valid.setMemory(0, bitmaskSize, (byte) 0xFF);
    }

    public ColumnBuilder appendLists(List... inputLists) {
      for (List inputList : inputLists) {
        // one row
        append(inputList);
      }
      return this;
    }

    public ColumnBuilder appendStructValues(List<StructData> inputList) {
      for (StructData structInput : inputList) {
        // one row
        append(structInput);
      }
      return this;
    }

    private void initAndResizeOffsetBuffer(int currentIndex) {
      if (this.offsets == null) {
        offsets = HostMemoryBuffer.allocate((rows + 1) * OFFSET_SIZE);
        offsets.setInt(0, 0);
      } else {
        if (offsets.length <= currentIndex * OFFSET_SIZE + OFFSET_SIZE || offsets.length < (rows + 1) * OFFSET_SIZE) {
          HostMemoryBuffer newOffset = HostMemoryBuffer.allocate(offsets.length * 2);
          try {
            newOffset.copyFromHostBuffer(0, offsets, 0, offsets.length);
            offsets.close();
            offsets = newOffset;
            newOffset = null;
          } finally {
            if (newOffset != null) {
              newOffset.close();
            }
          }
        }
      }
    }

    private void initValidBuffer() {
      if (this.valid == null) {
        allocateBitmaskAndSetDefaultValues();
      }
    }

    private void setNullAt(int index) {
      initValidBuffer();
      nullCount += BitVectorHelper.setNullAt(valid, index);
    }

    public final ColumnBuilder appendNull() {
      resizeDataBuffer(currentIndex * type.getSizeInBytes());
      setNullAt(currentIndex);
      //initAndResizeOffsetBuffer(currentIndex);
      currentIndex++;
      if (type == DType.STRING || type.isNestedType()) {
        initAndResizeOffsetBuffer(currentIndex);
        offsets.setInt(currentIndex * OFFSET_SIZE, currentByteIndex);
      }
      return this;
    }

    //For structs
    private ColumnBuilder append(StructData structData) {
      assert type.isNestedType();
      if (type == DType.STRUCT) {
        if (structData.dataRecord == null) {
          setNullAt(currentIndex);
          // structs propagate nulls to children and even further down if needed
          for (ColumnBuilder childBuilder : childBuilders) {
            appendChildOrNull(childBuilder, structData);
          }
          currentIndex++;
          return this;
        }
        for (int i = 0; i < structData.getNumFields(); i++) {
          ColumnBuilder childBuilder = childBuilders.get(i);
          appendChildOrNull(childBuilder, structData.dataRecord.get(i));
        }
        currentIndex++;
      }
      return this;
    }

    // For lists
    private <T> ColumnBuilder append(List<T> inputList) {
      assert type.isNestedType();
      //rows += 1;
      // We know lists have only 1 children
      ColumnBuilder childBuilder = childBuilders.get(0);
      if (inputList == null) {
        initValidBuffer();
        setNullAt(currentIndex);
      } else {
        for (Object listElement : inputList) {
          appendChildOrNull(childBuilder, listElement);
        }
      }
      currentIndex++;
      initAndResizeOffsetBuffer(currentIndex);
      offsets.setInt(currentIndex * OFFSET_SIZE, childBuilder.getCurrentIndex());
      return this;
    }

    private void appendChildOrNull(ColumnBuilder childBuilder, Object listElement) {
      childBuilder.rows += 1;
      if (listElement == null || (listElement instanceof StructData && ((StructData) listElement).dataRecord == null)) {
        childBuilder.appendNull();
      } else if (listElement instanceof Integer) {
        childBuilder.append((Integer) listElement);
      } else if (listElement instanceof String) {
        childBuilder.append((String) listElement);
      }  else if (listElement instanceof Double) {
        childBuilder.append((Double) listElement);
      } else if (listElement instanceof Float) {
        childBuilder.append((Float) listElement);
      } else if (listElement instanceof Boolean) {
        childBuilder.append((Boolean) listElement);
      } else if (listElement instanceof Long) {
        childBuilder.append((Long) listElement);
      } else if (listElement instanceof Byte) {
        childBuilder.append((Byte) listElement);
      } else if (listElement instanceof Short) {
        childBuilder.append((Short) listElement);
      } else if (listElement instanceof List) {
        childBuilder.append((List) listElement);
      } else if (listElement instanceof StructData) {
        childBuilder.append((StructData) listElement);
      }
    }

    public void incrCurrentIndex() {
      currentIndex =  currentIndex + 1;
    }

    public int getCurrentIndex() {
      return currentIndex;
    }

    public int getCurrentByteIndex() {
      return currentByteIndex;
    }

    public final ColumnBuilder append(byte value) {
      assert type == DType.INT8;
      assert currentIndex < rows;
      resizeDataBuffer(currentIndex * type.sizeInBytes + type.getSizeInBytes());
      data.setByte(currentIndex * type.sizeInBytes, value);
      currentIndex++;
      currentByteIndex += type.sizeInBytes;
      return this;
    }

    public final ColumnBuilder append(short value) {
      assert type == DType.INT16;
      assert currentIndex < rows;
      resizeDataBuffer(currentIndex * type.sizeInBytes + type.getSizeInBytes());
      data.setShort(currentIndex * type.sizeInBytes, value);
      currentIndex++;
      currentByteIndex += type.sizeInBytes;
      return this;
    }

    public final ColumnBuilder append(int value) {
      assert type.isBackedByInt();
      assert currentIndex < rows;
      resizeDataBuffer(currentIndex * type.sizeInBytes + type.getSizeInBytes());
      data.setInt(currentIndex * type.sizeInBytes, value);
      currentIndex++;
      currentByteIndex += type.sizeInBytes;
      return this;
    }

    public final ColumnBuilder append(long value) {
      assert type == DType.INT64;
      assert currentIndex < rows;
      resizeDataBuffer(currentIndex * type.sizeInBytes + type.getSizeInBytes());
      data.setLong(currentIndex * type.sizeInBytes, value);
      currentIndex++;
      currentByteIndex += type.sizeInBytes;
      return this;
    }

    public final ColumnBuilder append(float value) {
      assert type == DType.FLOAT32;
      assert currentIndex < rows;
      resizeDataBuffer(currentIndex * type.sizeInBytes + type.getSizeInBytes());
      data.setFloat(currentIndex * type.sizeInBytes, value);
      currentIndex++;
      currentByteIndex += type.sizeInBytes;
      return this;
    }

    public final ColumnBuilder append(double value) {
      assert type == DType.FLOAT64;
      assert currentIndex < rows;
      resizeDataBuffer(currentIndex * type.sizeInBytes + type.getSizeInBytes());
      data.setDouble(currentIndex * type.sizeInBytes, value);
      currentIndex++;
      currentByteIndex += type.sizeInBytes;
      return this;
    }

    public final ColumnBuilder append(boolean value) {
      assert type == DType.BOOL8;
      assert currentIndex < rows;
      resizeDataBuffer(currentIndex * type.sizeInBytes + type.getSizeInBytes());
      data.setBoolean(currentIndex * type.sizeInBytes, value);
      currentIndex++;
      currentByteIndex += type.sizeInBytes;
      return this;
    }

    public ColumnBuilder append(String value) {
      assert value != null : "appendNull must be used to append null strings";
      return appendUTF8String(value.getBytes(StandardCharsets.UTF_8));
    }

    public ColumnBuilder appendUTF8String(byte[] value) {
      return appendUTF8String(value, 0, value.length);
    }

    public ColumnBuilder appendUTF8String(byte[] value, int srcOffset, int length) {
      assert value != null : "appendNull must be used to append null strings";
      assert srcOffset >= 0;
      assert length >= 0;
      assert value.length + srcOffset <= length;
      assert type == DType.STRING : " type " + type + " is not String";
      assert currentIndex < rows + 1;
      resizeDataBuffer(length);
      if (length > 0) {
        data.setBytes(currentByteIndex, value, srcOffset, length);
      }
      currentByteIndex += length;
      currentIndex++;
      initAndResizeOffsetBuffer(currentIndex);
      offsets.setInt(currentIndex * OFFSET_SIZE, currentByteIndex);
      return this;
    }

    private void resizeDataBuffer(int length) {
      // just for strings we want to throw a real exception if we would overrun the buffer
      if (data == null) {
        data = HostMemoryBuffer.allocate(Math.max(type.sizeInBytes * rows, length));
        return;
      }
      long oldLen = data.getLength();
      long newLen = oldLen;
      while (currentByteIndex + length > newLen) {
        newLen *= 2;
      }
      if (newLen > Integer.MAX_VALUE) {
        throw new IllegalStateException("A string buffer is not supported over 2GB in size");
      }
      if (newLen != oldLen) {
        // need to grow the size of the buffer.
        HostMemoryBuffer newData = HostMemoryBuffer.allocate(newLen);
        try {
          newData.copyFromHostBuffer(0, data, 0, currentByteIndex);
          data.close();
          data = newData;
          newData = null;
        } finally {
          if (newData != null) {
            newData.close();
          }
        }
      }
    }

    public ColumnBuilder getChild(int index) {
      return childBuilders.get(index);
    }

    @Override
    public void close() throws Exception {
      if (!built) {
        data.close();
        data = null;
        if (valid != null) {
          valid.close();
          valid = null;
        }
        if (offsets != null) {
          offsets.close();
          offsets = null;
        }
        built = true;
      }
    }
  }

  public static final class Builder implements AutoCloseable {
    private final long rows;
    private final DType type;
    private HostMemoryBuffer data;
    private HostMemoryBuffer valid;
    private HostMemoryBuffer offsets;
    private long currentIndex = 0;
    private long nullCount;
    private int currentStringByteIndex = 0;
    private boolean built;

    /**
     * Create a builder with a buffer of size rows
     * @param type       datatype
     * @param rows       number of rows to allocate.
     * @param stringBufferSize the size of the string data buffer if we are
     *                         working with Strings.  It is ignored otherwise.
     */
    Builder(DType type, long rows, long stringBufferSize) {
      this.type = type;
      this.rows = rows;
      if (type == DType.STRING) {
        if (stringBufferSize <= 0) {
          // We need at least one byte or we will get NULL back for data
          stringBufferSize = 1;
        }
        this.data = HostMemoryBuffer.allocate(stringBufferSize);
        // The offsets are ints and there is 1 more than the number of rows.
        this.offsets = HostMemoryBuffer.allocate((rows + 1) * OFFSET_SIZE);
        // The first offset is always 0
        this.offsets.setInt(0, 0);
      } else {
        this.data = HostMemoryBuffer.allocate(rows * type.sizeInBytes);
      }
    }

    /**
     * Create a builder with a buffer of size rows (for testing ONLY).
     * @param type       datatype
     * @param rows       number of rows to allocate.
     * @param testData   a buffer to hold the data (should be large enough to hold rows entries).
     * @param testValid  a buffer to hold the validity vector (should be large enough to hold
     *                   rows entries or is null).
     * @param testOffsets a buffer to hold the offsets for strings and string categories.
     */
    Builder(DType type, long rows, HostMemoryBuffer testData,
            HostMemoryBuffer testValid, HostMemoryBuffer testOffsets) {
      this.type = type;
      this.rows = rows;
      this.data = testData;
      this.valid = testValid;
    }

    public final Builder append(boolean value) {
      assert type == DType.BOOL8;
      assert currentIndex < rows;
      data.setByte(currentIndex * type.sizeInBytes, value ? (byte)1 : (byte)0);
      currentIndex++;
      return this;
    }

    public final Builder append(byte value) {
      assert type == DType.INT8 || type == DType.UINT8 || type == DType.BOOL8;
      assert currentIndex < rows;
      data.setByte(currentIndex * type.sizeInBytes, value);
      currentIndex++;
      return this;
    }

    public final Builder append(byte value, long count) {
      assert (count + currentIndex) <= rows;
      assert type == DType.INT8 || type == DType.UINT8 || type == DType.BOOL8;
      data.setMemory(currentIndex * type.sizeInBytes, count, value);
      currentIndex += count;
      return this;
    }

    public final Builder append(short value) {
      assert type == DType.INT16 || type == DType.UINT16;
      assert currentIndex < rows;
      data.setShort(currentIndex * type.sizeInBytes, value);
      currentIndex++;
      return this;
    }

    public final Builder append(int value) {
      assert type.isBackedByInt();
      assert currentIndex < rows;
      data.setInt(currentIndex * type.sizeInBytes, value);
      currentIndex++;
      return this;
    }

    public final Builder append(long value) {
      assert type.isBackedByLong();
      assert currentIndex < rows;
      data.setLong(currentIndex * type.sizeInBytes, value);
      currentIndex++;
      return this;
    }

    public final Builder append(float value) {
      assert type == DType.FLOAT32;
      assert currentIndex < rows;
      data.setFloat(currentIndex * type.sizeInBytes, value);
      currentIndex++;
      return this;
    }

    public final Builder append(double value) {
      assert type == DType.FLOAT64;
      assert currentIndex < rows;
      data.setDouble(currentIndex * type.sizeInBytes, value);
      currentIndex++;
      return this;
    }

    public Builder append(String value) {
      assert value != null : "appendNull must be used to append null strings";
      return appendUTF8String(value.getBytes(StandardCharsets.UTF_8));
    }

    public Builder appendUTF8String(byte[] value) {
      return appendUTF8String(value, 0, value.length);
    }

    public Builder appendUTF8String(byte[] value, int offset, int length) {
      assert value != null : "appendNull must be used to append null strings";
      assert offset >= 0;
      assert length >= 0;
      assert value.length + offset <= length;
      assert type == DType.STRING;
      assert currentIndex < rows;
      // just for strings we want to throw a real exception if we would overrun the buffer
      long oldLen = data.getLength();
      long newLen = oldLen;
      while (currentStringByteIndex + length > newLen) {
        newLen *= 2;
      }
      if (newLen > Integer.MAX_VALUE) {
        throw new IllegalStateException("A string buffer is not supported over 2GB in size");
      }
      if (newLen != oldLen) {
        // need to grow the size of the buffer.
        HostMemoryBuffer newData = HostMemoryBuffer.allocate(newLen);
        try {
          newData.copyFromHostBuffer(0, data, 0, currentStringByteIndex);
          data.close();
          data = newData;
          newData = null;
        } finally {
          if (newData != null) {
            newData.close();
          }
        }
      }
      if (length > 0) {
        data.setBytes(currentStringByteIndex, value, offset, length);
      }
      currentStringByteIndex += length;
      currentIndex++;
      offsets.setInt(currentIndex * OFFSET_SIZE, currentStringByteIndex);
      return this;
    }

    public Builder appendArray(byte... values) {
      assert (values.length + currentIndex) <= rows;
      assert type == DType.INT8 || type == DType.UINT8 || type == DType.BOOL8;
      data.setBytes(currentIndex * type.sizeInBytes, values, 0, values.length);
      currentIndex += values.length;
      return this;
    }

    public Builder appendArray(short... values) {
      assert type == DType.INT16 || type == DType.UINT16;
      assert (values.length + currentIndex) <= rows;
      data.setShorts(currentIndex * type.sizeInBytes, values, 0, values.length);
      currentIndex += values.length;
      return this;
    }

    public Builder appendArray(int... values) {
      assert type.isBackedByInt();
      assert (values.length + currentIndex) <= rows;
      data.setInts(currentIndex * type.sizeInBytes, values, 0, values.length);
      currentIndex += values.length;
      return this;
    }

    public Builder appendArray(long... values) {
      assert type.isBackedByLong();
      assert (values.length + currentIndex) <= rows;
      data.setLongs(currentIndex * type.sizeInBytes, values, 0, values.length);
      currentIndex += values.length;
      return this;
    }

    public Builder appendArray(float... values) {
      assert type == DType.FLOAT32;
      assert (values.length + currentIndex) <= rows;
      data.setFloats(currentIndex * type.sizeInBytes, values, 0, values.length);
      currentIndex += values.length;
      return this;
    }

    public Builder appendArray(double... values) {
      assert type == DType.FLOAT64;
      assert (values.length + currentIndex) <= rows;
      data.setDoubles(currentIndex * type.sizeInBytes, values, 0, values.length);
      currentIndex += values.length;
      return this;
    }

    /**
     * Append multiple values.  This is very slow and should really only be used for tests.
     * @param values the values to append, including nulls.
     * @return this for chaining.
     * @throws {@link IndexOutOfBoundsException}
     */
    public final Builder appendBoxed(Byte... values) throws IndexOutOfBoundsException {
      for (Byte b : values) {
        if (b == null) {
          appendNull();
        } else {
          append(b);
        }
      }
      return this;
    }

    /**
     * Append multiple values.  This is very slow and should really only be used for tests.
     * @param values the values to append, including nulls.
     * @return this for chaining.
     * @throws {@link IndexOutOfBoundsException}
     */
    public final Builder appendBoxed(Boolean... values) throws IndexOutOfBoundsException {
      for (Boolean b : values) {
        if (b == null) {
          appendNull();
        } else {
          append(b ? (byte) 1 : (byte) 0);
        }
      }
      return this;
    }

    /**
     * Append multiple values.  This is very slow and should really only be used for tests.
     * @param values the values to append, including nulls.
     * @return this for chaining.
     * @throws {@link IndexOutOfBoundsException}
     */
    public final Builder appendBoxed(Short... values) throws IndexOutOfBoundsException {
      for (Short b : values) {
        if (b == null) {
          appendNull();
        } else {
          append(b);
        }
      }
      return this;
    }

    /**
     * Append multiple values.  This is very slow and should really only be used for tests.
     * @param values the values to append, including nulls.
     * @return this for chaining.
     * @throws {@link IndexOutOfBoundsException}
     */
    public final Builder appendBoxed(Integer... values) throws IndexOutOfBoundsException {
      for (Integer b : values) {
        if (b == null) {
          appendNull();
        } else {
          append(b);
        }
      }
      return this;
    }

    /**
     * Append multiple values.  This is very slow and should really only be used for tests.
     * @param values the values to append, including nulls.
     * @return this for chaining.
     * @throws {@link IndexOutOfBoundsException}
     */
    public final Builder appendBoxed(Long... values) throws IndexOutOfBoundsException {
      for (Long b : values) {
        if (b == null) {
          appendNull();
        } else {
          append(b);
        }
      }
      return this;
    }

    /**
     * Append multiple values.  This is very slow and should really only be used for tests.
     * @param values the values to append, including nulls.
     * @return this for chaining.
     * @throws {@link IndexOutOfBoundsException}
     */
    public final Builder appendBoxed(Float... values) throws IndexOutOfBoundsException {
      for (Float b : values) {
        if (b == null) {
          appendNull();
        } else {
          append(b);
        }
      }
      return this;
    }

    /**
     * Append multiple values.  This is very slow and should really only be used for tests.
     * @param values the values to append, including nulls.
     * @return this for chaining.
     * @throws {@link IndexOutOfBoundsException}
     */
    public final Builder appendBoxed(Double... values) throws IndexOutOfBoundsException {
      for (Double b : values) {
        if (b == null) {
          appendNull();
        } else {
          append(b);
        }
      }
      return this;
    }

    /**
     * Append multiple values.  This is very slow and should really only be used for tests.
     * @param values the values to append, including nulls.
     * @return this for chaining.
     * @throws {@link IndexOutOfBoundsException}
     */
    public final Builder appendBoxed(String... values) throws IndexOutOfBoundsException {
      for (String b : values) {
        if (b == null) {
          appendNull();
        } else {
          append(b);
        }
      }
      return this;
    }

    // TODO see if we can remove this...
    /**
     * Append this vector to the end of this vector
     * @param columnVector - Vector to be added
     * @return - The CudfColumn based on this builder values
     */
    public final Builder append(HostColumnVector columnVector) {
      assert columnVector.rows <= (rows - currentIndex);
      assert columnVector.type == type;

      if (type == DType.STRING) {
        throw new UnsupportedOperationException(
            "Appending a string column vector client side is not currently supported");
      } else {
        data.copyFromHostBuffer(currentIndex * type.sizeInBytes, columnVector.offHeap.data,
            0L,
            columnVector.getRowCount() * type.sizeInBytes);
      }

      //As this is doing the append on the host assume that a null count is available
      long otherNc = columnVector.getNullCount();
      if (otherNc != 0) {
        if (valid == null) {
          allocateBitmaskAndSetDefaultValues();
        }
        //copy values from intCudfColumn to this
        BitVectorHelper.append(columnVector.offHeap.valid, valid, currentIndex,
            columnVector.rows);
        nullCount += otherNc;
      }
      currentIndex += columnVector.rows;
      return this;
    }

    private void allocateBitmaskAndSetDefaultValues() {
      long bitmaskSize = ColumnVector.getNativeValidPointerSize((int) rows);
      valid = HostMemoryBuffer.allocate(bitmaskSize);
      valid.setMemory(0, bitmaskSize, (byte) 0xFF);
    }

    /**
     * Append null value.
     */
    public final Builder appendNull() {
      setNullAt(currentIndex);
      currentIndex++;
      if (type == DType.STRING) {
        offsets.setInt(currentIndex * OFFSET_SIZE, currentStringByteIndex);
      }
      return this;
    }

    /**
     * Set a specific index to null.
     * @param index
     */
    public final Builder setNullAt(long index) {
      assert index < rows;

      // add null
      if (this.valid == null) {
        allocateBitmaskAndSetDefaultValues();
      }
      nullCount += BitVectorHelper.setNullAt(valid, index);
      return this;
    }

    /**
     * Finish and create the immutable CudfColumn.
     */
    public final HostColumnVector build() {
      HostColumnVector cv = new HostColumnVector(type,
          currentIndex, Optional.of(nullCount), data, valid, offsets);
      built = true;
      return cv;
    }

    /**
     * Finish and create the immutable ColumnVector, copied to the device.
     */
    public final ColumnVector buildAndPutOnDevice() {
      try (HostColumnVector tmp = build()) {
        return tmp.copyToDevice();
      }
    }

    /**
     * Close this builder and free memory if the CudfColumn wasn't generated. Verifies that
     * the data was released even in the case of an error.
     */
    @Override
    public final void close() {
      if (!built) {
        data.close();
        data = null;
        if (valid != null) {
          valid.close();
          valid = null;
        }
        if (offsets != null) {
          offsets.close();
          offsets = null;
        }
        built = true;
      }
    }

    @Override
    public String toString() {
      return "Builder{" +
          "data=" + data +
          "type=" + type +
          ", valid=" + valid +
          ", currentIndex=" + currentIndex +
          ", nullCount=" + nullCount +
          ", rows=" + rows +
          ", built=" + built +
          '}';
    }
  }

  public static abstract class DataType {
    abstract DType getType();
    abstract boolean isNullable();
    //abstract long getSize();
    abstract DataType getChild(int index);
    abstract int getNumChildren();
  }

  protected static class TableSchema {

    List<HostColumnVector.DataType> types;

    public TableSchema(HostColumnVector.DataType... types) {
      this.types = Arrays.asList(types);
    }
  }

  public static class ListType extends HostColumnVector.DataType {
    private boolean isNullable;
    private HostColumnVector.DataType child;

    public ListType(boolean isNullable, DataType child) {
      this.isNullable = isNullable;
      this.child = child;
    }

    @Override
    DType getType() {
      return DType.LIST;
    }

    @Override
    boolean isNullable() {
      return isNullable;
    }

//      @Override
//      long getSize() {
//        return size;
//      }

    @Override
    HostColumnVector.DataType getChild(int index) {
      if (index > 0) {
        return null;
      }
      return child;
    }

    @Override
    int getNumChildren() {
      return 1;
    }
  }

  public static class StructData {
    List<Object> dataRecord;

    public StructData(List<Object> dataRecord) {
      this.dataRecord = dataRecord;
    }

    public int getNumFields() {
      if (dataRecord != null) {
        return dataRecord.size();
      } else {
        return 0;
      }
    }
  }

  public static class StructType extends HostColumnVector.DataType {
    private boolean isNullable;
    private List<HostColumnVector.DataType> children;

    public StructType(boolean isNullable, List<HostColumnVector.DataType> children) {
      this.isNullable = isNullable;
      this.children = children;
    }

    @Override
    DType getType() {
      return DType.STRUCT;
    }

    @Override
    boolean isNullable() {
      return isNullable;
    }

//      @Override
//      long getSize() {
//        return size;
//      }

    @Override
    HostColumnVector.DataType getChild(int index) {
      return children.get(index);
    }

    @Override
    int getNumChildren() {
      return children.size();
    }
  }

  public static class BasicType extends HostColumnVector.DataType {
    private DType type;
    private boolean isNullable;

    public BasicType(boolean isNullable, DType type) {
      this.isNullable = isNullable;
      this.type = type;
    }

    @Override
    DType getType() {
      return type;
    }

    @Override
    boolean isNullable() {
      return isNullable;
    }

    @Override
    HostColumnVector.DataType getChild(int index) {
      return null;
    }

    @Override
    int getNumChildren() {
      return 0;
    }
  }
}<|MERGE_RESOLUTION|>--- conflicted
+++ resolved
@@ -962,12 +962,7 @@
     public HostColumnVector build() {
       List<HostColumnVectorCore> hostColumnVectorCoreList = new ArrayList<>();
       for (ColumnBuilder childBuilder : childBuilders) {
-<<<<<<< HEAD
-        System.out.println("ChildBuilder =" + childBuilder.type + " offset=" + childBuilder.offsets + " data=" + childBuilder.data);
-        nestedHostColumnVectorList.add(childBuilder.buildNestedInternal());
-=======
         hostColumnVectorCoreList.add(childBuilder.buildNestedInternal());
->>>>>>> 5976d745
       }
       HostColumnVector hostColumnVector = new HostColumnVector(type, rows, Optional.of(nullCount), data, valid, offsets,
           hostColumnVectorCoreList);
@@ -1752,7 +1747,6 @@
   public static abstract class DataType {
     abstract DType getType();
     abstract boolean isNullable();
-    //abstract long getSize();
     abstract DataType getChild(int index);
     abstract int getNumChildren();
   }
@@ -1784,11 +1778,6 @@
     boolean isNullable() {
       return isNullable;
     }
-
-//      @Override
-//      long getSize() {
-//        return size;
-//      }
 
     @Override
     HostColumnVector.DataType getChild(int index) {
@@ -1839,11 +1828,6 @@
       return isNullable;
     }
 
-//      @Override
-//      long getSize() {
-//        return size;
-//      }
-
     @Override
     HostColumnVector.DataType getChild(int index) {
       return children.get(index);
