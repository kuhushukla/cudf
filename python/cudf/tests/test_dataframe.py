# Copyright (c) 2018, NVIDIA CORPORATION.

import operator
import pytest

import numpy as np
import pandas as pd
import pyarrow as pa
import array as arr

from librmm_cffi import librmm as rmm

import cudf as gd
from cudf.dataframe.dataframe import Series, DataFrame
from cudf.dataframe.buffer import Buffer
from cudf.settings import set_options

from itertools import combinations

from cudf.tests import utils
from cudf.tests.utils import assert_eq


def test_buffer_basic():
    n = 10
    buf = Buffer(np.arange(n, dtype=np.float64))
    assert buf.size == n
    assert buf.capacity == n
    np.testing.assert_equal(buf.mem.copy_to_host(),
                            np.arange(n, dtype=np.float64))


def test_buffer_append():
    n = 10
    expected = np.arange(n, dtype=np.float64)
    buf = Buffer(expected, size=n - 4, capacity=n)
    assert buf.size == n - 4
    assert buf.capacity == n
    np.testing.assert_equal(buf.mem.copy_to_host(), expected)
    np.testing.assert_equal(buf.to_array(), np.arange(n - 4, dtype=np.float64))

    # Buffer.append
    buf.append(1.23)
    expected[n - 4] = 1.23
    np.testing.assert_equal(buf.mem.copy_to_host(), expected)
    assert buf.size == n - 3
    assert buf.capacity == n

    # Buffer.extend
    buf.extend(np.asarray([2, 3]))
    expected[n - 3] = 2
    expected[n - 2] = 3
    np.testing.assert_equal(buf.mem.copy_to_host(), expected)
    assert buf.size == n - 1
    assert buf.capacity == n

    # Test out-of-bound
    with pytest.raises(MemoryError):
        buf.extend(np.asarray([2, 3]))
    np.testing.assert_equal(buf.mem.copy_to_host(), expected)
    assert buf.size == n - 1
    assert buf.capacity == n

    # Append to last slot
    buf.append(10.125)
    expected[n - 1] = 10.125
    np.testing.assert_equal(buf.mem.copy_to_host(), expected)
    assert buf.size == n
    assert buf.capacity == n

    with pytest.raises(MemoryError):
        buf.append(987654)

    np.testing.assert_equal(buf.to_array(), expected)
    assert buf.size == n
    assert buf.capacity == n


def test_series_basic():
    # Make series from buffer
    a1 = np.arange(10, dtype=np.float64)
    series = Series(a1)
    assert len(series) == 10
    np.testing.assert_equal(series.to_array(), np.hstack([a1]))


def test_series_append():
    a1 = np.arange(10, dtype=np.float64)
    series = Series(a1)
    # Add new buffer
    a2 = np.arange(5)
    series = series.append(a2)
    assert len(series) == 15
    np.testing.assert_equal(series.to_array(), np.hstack([a1, a2]))

    # Ensure appending to previous buffer
    a3 = np.arange(3)
    series = series.append(a3)
    assert len(series) == 18
    a4 = np.hstack([a1, a2, a3])
    np.testing.assert_equal(series.to_array(), a4)

    # Appending different dtype
    a5 = np.array([1, 2, 3], dtype=np.int32)
    a6 = np.array([4.5, 5.5, 6.5], dtype=np.float64)
    series = Series(a5).append(a6)
    np.testing.assert_equal(series.to_array(), np.hstack([a5, a6]))
    series = Series(a6).append(a5)
    np.testing.assert_equal(series.to_array(), np.hstack([a6, a5]))


index_dtypes = [np.int64, np.int32, np.int16, np.int8,
                np.uint64, np.uint32, np.uint16, np.uint8]


@pytest.mark.parametrize(
    'i1, i2, i3',
    ([(slice(None, 12), slice(3, None), slice(None, None, 2)),
      (range(12), range(3, 12), range(0, 9, 2)),
      (np.arange(12), np.arange(3, 12), np.arange(0, 9, 2)),
      (list(range(12)), list(range(3, 12)), list(range(0, 9, 2))),
      (pd.Series(range(12)), pd.Series(range(3, 12)),
       pd.Series(range(0, 9, 2))),
      (Series(range(12)), Series(range(3, 12)), Series(range(0, 9, 2))),
      ([i in range(12) for i in range(20)],
       [i in range(3, 12) for i in range(12)],
       [i in range(0, 9, 2) for i in range(9)]),
      (np.array([i in range(12) for i in range(20)], dtype=bool),
       np.array([i in range(3, 12) for i in range(12)], dtype=bool),
       np.array([i in range(0, 9, 2) for i in range(9)], dtype=bool))]
     + [(np.arange(12, dtype=t), np.arange(3, 12, dtype=t),
         np.arange(0, 9, 2, dtype=t)) for t in index_dtypes]),
    ids=(['slice', 'range', 'numpy.array', 'list', 'pandas.Series',
          'Series', 'list[bool]', 'numpy.array[bool]']
         + ['numpy.array[%s]' % t.__name__ for t in index_dtypes]))
def test_series_indexing(i1, i2, i3):
    a1 = np.arange(20)
    series = Series(a1)
    # Indexing
    sr1 = series[i1]
    assert sr1.null_count == 0
    np.testing.assert_equal(sr1.to_array(), a1[:12])
    sr2 = sr1[i2]
    assert sr2.null_count == 0
    np.testing.assert_equal(sr2.to_array(), a1[3:12])
    # Index with stride
    sr3 = sr2[i3]
    assert sr3.null_count == 0
    np.testing.assert_equal(sr3.to_array(), a1[3:12:2])

    # Integer indexing
    if isinstance(i1, range):
        for i in i1:  # Python int-s
            assert series[i] == a1[i]
    if isinstance(i1, np.ndarray) and i1.dtype in index_dtypes:
        for i in i1:  # numpy integers
            assert series[i] == a1[i]


def test_series_init_none():

    # test for creating empty series
    # 1: without initializing
    sr1 = Series()
    got = sr1.to_string()
    print(got)
    expect = '<empty Series of dtype=float64>'
    # values should match despite whitespace difference
    assert got.split() == expect.split()

    # 2: Using `None` as a initializer
    sr2 = Series(None)
    got = sr2.to_string()
    print(got)
    expect = '<empty Series of dtype=float64>'
    # values should match despite whitespace difference
    assert got.split() == expect.split()


def test_dataframe_basic():
    np.random.seed(0)
    df = DataFrame()

    # Populate with cuda memory
    df['keys'] = rmm.to_device(np.arange(10, dtype=np.float64))
    np.testing.assert_equal(df['keys'].to_array(), np.arange(10))
    assert len(df) == 10

    # Populate with numpy array
    rnd_vals = np.random.random(10)
    df['vals'] = rnd_vals
    np.testing.assert_equal(df['vals'].to_array(), rnd_vals)
    assert len(df) == 10
    assert tuple(df.columns) == ('keys', 'vals')

    # Make another dataframe
    df2 = DataFrame()
    df2['keys'] = np.array([123], dtype=np.float64)
    df2['vals'] = np.array([321], dtype=np.float64)

    # Concat
    df = gd.concat([df, df2])
    assert len(df) == 11

    hkeys = np.asarray(np.arange(10, dtype=np.float64).tolist() + [123])
    hvals = np.asarray(rnd_vals.tolist() + [321])

    np.testing.assert_equal(df['keys'].to_array(), hkeys)
    np.testing.assert_equal(df['vals'].to_array(), hvals)

    # As matrix
    mat = df.as_matrix()

    expect = np.vstack([hkeys, hvals]).T

    print(expect)
    print(mat)
    np.testing.assert_equal(mat, expect)

    # test dataframe with tuple name
    df_tup = DataFrame()
    data = np.arange(10)
    df_tup[(1, 'foobar')] = data
    np.testing.assert_equal(data, df_tup[(1, 'foobar')].to_array())


def test_dataframe_column_name_indexing():
    df = DataFrame()
    data = np.asarray(range(10), dtype=np.int32)
    df['a'] = data
    df[1] = data
    np.testing.assert_equal(df['a'].to_array(),
                            np.asarray(range(10), dtype=np.int32))
    np.testing.assert_equal(df[1].to_array(),
                            np.asarray(range(10), dtype=np.int32))

    pdf = pd.DataFrame()
    nelem = 10
    pdf['key1'] = np.random.randint(0, 5, nelem)
    pdf['key2'] = np.random.randint(0, 3, nelem)
    pdf[1] = np.arange(1, 1 + nelem)
    pdf[2] = np.random.random(nelem)
    df = DataFrame.from_pandas(pdf)

    assert_eq(df[df.columns], df)
    assert_eq(df[df.columns[:1]], df[['key1']])

    for i in range(1, len(pdf.columns)+1):
        for idx in combinations(pdf.columns, i):
            assert(pdf[list(idx)].equals(df[list(idx)].to_pandas()))

    # test for only numeric columns
    df = pd.DataFrame()
    for i in range(0, 10):
        df[i] = range(nelem)
    gdf = DataFrame.from_pandas(df)
    assert_eq(gdf, df)

    assert_eq(gdf[gdf.columns], gdf)
    assert_eq(gdf[gdf.columns[:3]], gdf[[0, 1, 2]])


def test_dataframe_drop_method():
    df = DataFrame()
    data = np.asarray(range(10))
    df['a'] = data
    df['b'] = data
    df['c'] = data

    assert tuple(df.columns) == ('a', 'b', 'c')
    assert tuple(df.drop('a').columns) == ('b', 'c')
    assert tuple(df.columns) == ('a', 'b', 'c')
    assert tuple(df.drop(['a', 'b']).columns) == ('c',)
    assert tuple(df.columns) == ('a', 'b', 'c')

    # Test drop error
    with pytest.raises(NameError) as raises:
        df.drop('d')
    raises.match("column 'd' does not exist")
    with pytest.raises(NameError) as raises:
        df.drop(['a', 'd', 'b'])
    raises.match("column 'd' does not exist")


def test_dataframe_column_add_drop():
    df = DataFrame()
    data = np.asarray(range(10))
    df['a'] = data
    df['b'] = data
    assert tuple(df.columns) == ('a', 'b')
    del df['a']
    assert tuple(df.columns) == ('b',)
    df['c'] = data
    assert tuple(df.columns) == ('b', 'c')
    df['a'] = data
    assert tuple(df.columns) == ('b', 'c', 'a')


@pytest.mark.parametrize('nelem', [0, 3, 100, 1000])
def test_dataframe_astype(nelem):
    df = DataFrame()
    data = np.asarray(range(nelem), dtype=np.int32)
    df['a'] = data
    assert df['a'].dtype is np.dtype(np.int32)
    df['b'] = df['a'].astype(np.float32)
    assert df['b'].dtype is np.dtype(np.float32)
    np.testing.assert_equal(df['a'].to_array(), df['b'].to_array())


def test_dataframe_slicing():
    df = DataFrame()
    size = 123
    df['a'] = ha = np.random.randint(low=0, high=100, size=size)\
        .astype(np.int32)
    df['b'] = hb = np.random.random(size).astype(np.float32)
    df['c'] = hc = np.random.randint(low=0, high=100, size=size)\
        .astype(np.int64)
    df['d'] = hd = np.random.random(size).astype(np.float64)

    # Row slice first 10
    first_10 = df[:10]
    assert len(first_10) == 10
    assert tuple(first_10.columns) == ('a', 'b', 'c', 'd')
    np.testing.assert_equal(first_10['a'].to_array(), ha[:10])
    np.testing.assert_equal(first_10['b'].to_array(), hb[:10])
    np.testing.assert_equal(first_10['c'].to_array(), hc[:10])
    np.testing.assert_equal(first_10['d'].to_array(), hd[:10])
    del first_10

    # Row slice last 10
    last_10 = df[-10:]
    assert len(last_10) == 10
    assert tuple(last_10.columns) == ('a', 'b', 'c', 'd')
    np.testing.assert_equal(last_10['a'].to_array(), ha[-10:])
    np.testing.assert_equal(last_10['b'].to_array(), hb[-10:])
    np.testing.assert_equal(last_10['c'].to_array(), hc[-10:])
    np.testing.assert_equal(last_10['d'].to_array(), hd[-10:])
    del last_10

    # Row slice [begin:end]
    begin = 7
    end = 121
    subrange = df[begin:end]
    assert len(subrange) == end - begin
    assert tuple(subrange.columns) == ('a', 'b', 'c', 'd')
    np.testing.assert_equal(subrange['a'].to_array(), ha[begin:end])
    np.testing.assert_equal(subrange['b'].to_array(), hb[begin:end])
    np.testing.assert_equal(subrange['c'].to_array(), hc[begin:end])
    np.testing.assert_equal(subrange['d'].to_array(), hd[begin:end])
    del subrange


@pytest.mark.parametrize('step', [1, 2, 5])
@pytest.mark.parametrize('scalar', [0, 20, 100])
def test_dataframe_loc(scalar, step):
    df = DataFrame()
    size = 123
    df['a'] = ha = np.random.randint(low=0, high=100, size=size)\
        .astype(np.int32)
    df['b'] = hb = np.random.random(size).astype(np.float32)  # noqa: F841
    df['c'] = hc = np.random.randint(low=0, high=100, size=size)\
        .astype(np.int64)
    df['d'] = hd = np.random.random(size).astype(np.float64)

    pdf = pd.DataFrame()
    pdf['a'] = ha
    pdf['b'] = hb
    pdf['c'] = hc
    pdf['d'] = hd

    # Scalar label
    np.testing.assert_equal(df.loc[scalar].to_array(), pdf.loc[scalar])

    # Full slice
    full = df.loc[:, ['c']]
    assert tuple(full.columns) == ('c',)
    np.testing.assert_equal(full['c'].to_array(), hc)

    begin = 110
    end = 122

    fewer = df.loc[begin:end:step, ['c', 'd', 'a']]
    assert len(fewer) == (end - begin)//step + 1
    assert tuple(fewer.columns) == ('c', 'd', 'a')
    np.testing.assert_equal(fewer['a'].to_array(), ha[begin:end + 1:step])
    np.testing.assert_equal(fewer['c'].to_array(), hc[begin:end + 1:step])
    np.testing.assert_equal(fewer['d'].to_array(), hd[begin:end + 1:step])
    del fewer

    fewer = df.loc[begin:end, ['c', 'd']]
    assert len(fewer) == end - begin + 1
    assert tuple(fewer.columns) == ('c', 'd')
    np.testing.assert_equal(fewer['c'].to_array(), hc[begin:end + 1])
    np.testing.assert_equal(fewer['d'].to_array(), hd[begin:end + 1])
    del fewer

    # Make int64 index
    offset = 50
    df2 = df[offset:]
    begin = 117
    end = 122
    fewer = df2.loc[begin:end, ['c', 'd', 'a']]
    assert len(fewer) == end - begin + 1
    assert tuple(fewer.columns) == ('c', 'd', 'a')
    np.testing.assert_equal(fewer['a'].to_array(), ha[begin:end + 1])
    np.testing.assert_equal(fewer['c'].to_array(), hc[begin:end + 1])
    np.testing.assert_equal(fewer['d'].to_array(), hd[begin:end + 1])


@pytest.mark.xfail(
    raises=IndexError,
    reason="label scalar is out of bound"
)
def test_dataframe_loc_outbound():
    df = DataFrame()
    size = 10
    df['a'] = ha = np.random.randint(low=0, high=100, size=size) \
        .astype(np.int32)
    df['b'] = hb = np.random.random(size).astype(np.float32)  # noqa: F841

    pdf = pd.DataFrame()
    pdf['a'] = ha
    pdf['b'] = hb

    np.testing.assert_equal(df.loc[11].to_array(), pdf.loc[11])


@pytest.mark.parametrize('nelem', [2, 5, 20, 100])
def test_series_iloc(nelem):

    # create random series
    np.random.seed(12)
    ps = pd.Series(np.random.sample(nelem))

    # gpu series
    gs = Series(ps)

    # positive tests for indexing
    np.testing.assert_allclose(gs.iloc[-1*nelem], ps.iloc[-1*nelem])
    np.testing.assert_allclose(gs.iloc[-1], ps.iloc[-1])
    np.testing.assert_allclose(gs.iloc[0], ps.iloc[0])
    np.testing.assert_allclose(gs.iloc[1], ps.iloc[1])
    np.testing.assert_allclose(gs.iloc[nelem-1], ps.iloc[nelem-1])

    # positive tests for slice
    np.testing.assert_allclose(gs.iloc[-1:1], ps.iloc[-1:1])
    np.testing.assert_allclose(
        gs.iloc[nelem-1:-1], ps.iloc[nelem-1:-1])
    np.testing.assert_allclose(gs.iloc[0:nelem-1], ps.iloc[0:nelem-1])
    np.testing.assert_allclose(gs.iloc[0:nelem], ps.iloc[0:nelem])
    np.testing.assert_allclose(gs.iloc[1:1], ps.iloc[1:1])
    np.testing.assert_allclose(gs.iloc[1:2], ps.iloc[1:2])
    np.testing.assert_allclose(
        gs.iloc[nelem-1:nelem+1], ps.iloc[nelem-1:nelem+1])
    np.testing.assert_allclose(
        gs.iloc[nelem:nelem*2], ps.iloc[nelem:nelem*2])


@pytest.mark.parametrize('nelem', [2, 5, 20, 100])
def test_dataframe_iloc(nelem):
    gdf = DataFrame()

    gdf['a'] = ha = np.random.randint(low=0, high=100, size=nelem) \
        .astype(np.int32)
    gdf['b'] = hb = np.random.random(nelem).astype(np.float32)

    pdf = pd.DataFrame()
    pdf['a'] = ha
    pdf['b'] = hb

    # Positive tests for slicing using iloc
    def assert_col(g, p):
        np.testing.assert_equal(g['a'].to_array(), p['a'])
        np.testing.assert_equal(g['b'].to_array(), p['b'])

    assert_col(gdf.iloc[-1:1], pdf.iloc[-1:1])
    assert_col(gdf.iloc[nelem-1:-1], pdf.iloc[nelem-1:-1])
    assert_col(gdf.iloc[0:nelem-1], pdf.iloc[0:nelem-1])
    assert_col(gdf.iloc[0:nelem], pdf.iloc[0:nelem])
    assert_col(gdf.iloc[1:1], pdf.iloc[1:1])
    assert_col(gdf.iloc[1:2], pdf.iloc[1:2])
    assert_col(gdf.iloc[nelem-1:nelem+1], pdf.iloc[nelem-1:nelem+1])
    assert_col(gdf.iloc[nelem:nelem*2], pdf.iloc[nelem:nelem*2])

    # Positive tests for int indexing
    def assert_series(g, p):
        np.testing.assert_equal(g.to_array(), p)

    assert_series(gdf.iloc[-1 * nelem], pdf.iloc[-1 * nelem])
    assert_series(gdf.iloc[-1], pdf.iloc[-1])
    assert_series(gdf.iloc[0], pdf.iloc[0])
    assert_series(gdf.iloc[1], pdf.iloc[1])
    assert_series(gdf.iloc[nelem - 1], pdf.iloc[nelem - 1])


@pytest.mark.xfail(
    raises=NotImplementedError,
    reason="cudf columnar iloc not supported"
)
def test_dataframe_iloc_tuple():
    gdf = DataFrame()
    nelem = 123
    gdf['a'] = ha = np.random.randint(low=0, high=100, size=nelem) \
        .astype(np.int32)
    gdf['b'] = hb = np.random.random(nelem).astype(np.float32)

    pdf = pd.DataFrame()
    pdf['a'] = ha
    pdf['b'] = hb

    def assert_col(g, p):
        np.testing.assert_equal(g['a'].to_array(), p['a'])
        np.testing.assert_equal(g['b'].to_array(), p['b'])

    assert_col(gdf.iloc[1, 2], pdf.iloc[1, 2])


@pytest.mark.xfail(
    raises=IndexError,
    reason="positional indexers are out-of-bounds"
)
def test_dataframe_iloc_index_error():
    gdf = DataFrame()
    nelem = 123
    gdf['a'] = ha = np.random.randint(low=0, high=100, size=nelem) \
        .astype(np.int32)
    gdf['b'] = hb = np.random.random(nelem).astype(np.float32)

    pdf = pd.DataFrame()
    pdf['a'] = ha
    pdf['b'] = hb

    def assert_col(g, p):
        np.testing.assert_equal(g['a'].to_array(), p['a'])
        np.testing.assert_equal(g['b'].to_array(), p['b'])

    assert_col(gdf.iloc[nelem*2], pdf.iloc[nelem*2])


@pytest.mark.xfail(
    raises=ValueError,
    reason="updating columns using df.iloc[] is not allowed"
)
def test_dataframe_iloc_setitem():
    gdf = DataFrame()
    nelem = 123
    gdf['a'] = np.random.randint(low=0, high=100, size=nelem) \
        .astype(np.int32)
    gdf['b'] = np.random.random(nelem).astype(np.float32)

    gdf.iloc[0] = nelem


def test_dataframe_to_string():
    with set_options(formatting={'nrows': 5, 'ncols': 8}):
        # Test basic
        df = DataFrame([('a', [1, 2, 3, 4, 5, 6]),
                        ('b', [11, 12, 13, 14, 15, 16])])
        string = str(df)
        print(string)
        assert string.splitlines()[-1] == '[1 more rows]'

        # Test skipped columns
        df = DataFrame([('a', [1,  2,  3,  4,  5,  6]),
                        ('b', [11, 12, 13, 14, 15, 16]),
                        ('c', [11, 12, 13, 14, 15, 16]),
                        ('d', [11, 12, 13, 14, 15, 16])])
        string = df.to_string(ncols=3)
        print(string)
        assert string.splitlines()[-2] == '[1 more rows]'
        assert string.splitlines()[-1] == '[1 more columns]'

        # Test masked
        df = DataFrame([('a', [1, 2, 3, 4, 5, 6]),
                        ('b', [11, 12, 13, 14, 15, 16])])

        data = np.arange(6)
        mask = np.zeros(1, dtype=np.uint8)
        mask[0] = 0b00101101

        masked = Series.from_masked_array(data, mask)
        assert masked.null_count == 2
        df['c'] = masked

        # check data
        values = list(masked)
        validids = [0, 2, 3, 5]
        densearray = masked.to_array()
        np.testing.assert_equal(data[validids], densearray)
        # valid position is corret
        for i in validids:
            assert data[i] == values[i]
        # null position is correct
        for i in range(len(values)):
            if i not in validids:
                assert values[i] is None

        got = df.to_string(nrows=None)
        print(got)
        expect = '''
  a b  c
0 1 11 0
1 2 12
2 3 13 2
3 4 14 3
4 5 15
5 6 16 5
'''
        # values should match despite whitespace difference
        assert got.split() == expect.split()


def test_dataframe_to_string_wide():
    # Test basic
    df = DataFrame()
    for i in range(100):
        df['a{}'.format(i)] = list(range(3))
    got = df.to_string(ncols=8)
    print(got)
    expect = '''
    a0   a1   a2   a3   a4   a5   a6 ...  a99
0    0    0    0    0    0    0    0 ...    0
1    1    1    1    1    1    1    1 ...    1
2    2    2    2    2    2    2    2 ...    2
[92 more columns]
'''
    # values should match despite whitespace difference
    assert got.split() == expect.split()


def test_dataframe_empty_to_string():
    # Test for printing empty dataframe
    df = DataFrame()
    got = df.to_string()
    print(got)
    expect = "Empty DataFrame\nColumns: []\nIndex: []\n"
    # values should match despite whitespace difference
    assert got.split() == expect.split()


def test_dataframe_emptycolumns_to_string():
    # Test for printing dataframe having empty columns
    df = DataFrame()
    df['a'] = []
    df['b'] = []
    got = df.to_string()
    print(got)
    expect = "Empty DataFrame\nColumns: ['a', 'b']\nIndex: []\n"
    # values should match despite whitespace difference
    assert got.split() == expect.split()


def test_dataframe_copy():
    # Test for copying the dataframe using python copy pkg
    from copy import copy
    df = DataFrame()
    df['a'] = [1, 2, 3]
    df2 = copy(df)
    df2['b'] = [4, 5, 6]
    got = df.to_string()
    print(got)
    expect = '''
     a
0    1
1    2
2    3
'''
    # values should match despite whitespace difference
    assert got.split() == expect.split()


def test_dataframe_copy_shallow():
    # Test for copy dataframe using class method
    df = DataFrame()
    df['a'] = [1, 2, 3]
    df2 = df.copy()
    df2['b'] = [4, 2, 3]
    got = df.to_string()
    print(got)
    expect = '''
     a
0    1
1    2
2    3
'''
    # values should match despite whitespace difference
    assert got.split() == expect.split()


def test_dataframe_dtypes():
    dtypes = pd.Series([np.int32, np.float32, np.float64],
                       index=['c', 'a', 'b'])
    df = DataFrame([(k, np.ones(10, dtype=v))
                    for k, v in dtypes.iteritems()])
    assert df.dtypes.equals(dtypes)


def test_dataframe_dir_and_getattr():
    df = DataFrame([('a', np.ones(10)),
                    ('b', np.ones(10)),
                    ('not an id', np.ones(10)),
                    ('oop$', np.ones(10))])
    o = dir(df)
    assert {'a', 'b'}.issubset(o)
    assert 'not an id' not in o
    assert 'oop$' not in o

    # Getattr works
    assert df.a is df['a']
    assert df.b is df['b']
    with pytest.raises(AttributeError):
        df.not_a_column


@pytest.mark.parametrize('order', ['C', 'F'])
def test_dataframe_as_gpu_matrix(order):
    df = DataFrame()

    nelem = 123
    for k in 'abcd':
        df[k] = np.random.random(nelem)

    # Check all columns
    mat = df.as_gpu_matrix(order=order).copy_to_host()
    assert mat.shape == (nelem, 4)
    for i, k in enumerate(df.columns):
        np.testing.assert_array_equal(df[k].to_array(), mat[:, i])

    # Check column subset
    mat = df.as_gpu_matrix(order=order, columns=['a', 'c']).copy_to_host()
    assert mat.shape == (nelem, 2)

    for i, k in enumerate('ac'):
        np.testing.assert_array_equal(df[k].to_array(), mat[:, i])


def test_dataframe_as_gpu_matrix_null_values():
    df = DataFrame()

    nelem = 123
    na = -10000

    refvalues = {}
    for k in 'abcd':
        df[k] = data = np.random.random(nelem)
        bitmask = utils.random_bitmask(nelem)
        df[k] = df[k].set_mask(bitmask)
        boolmask = np.asarray(utils.expand_bits_to_bytes(bitmask)[:nelem],
                              dtype=np.bool_)
        data[~boolmask] = na
        refvalues[k] = data

    # Check null value causes error
    with pytest.raises(ValueError) as raises:
        df.as_gpu_matrix()
    raises.match("column 'a' has null values")

    for k in df.columns:
        df[k] = df[k].fillna(na)

    mat = df.as_gpu_matrix().copy_to_host()
    for i, k in enumerate(df.columns):
        np.testing.assert_array_equal(refvalues[k], mat[:, i])


@pytest.mark.parametrize('ntake', [0, 1, 10, 123, 122, 200])
def test_dataframe_take(ntake):
    np.random.seed(0)
    df = DataFrame()

    nelem = 123
    df['ii'] = ii = np.random.randint(0, 20, nelem)
    df['ff'] = ff = np.random.random(nelem)

    take_indices = np.random.randint(0, len(df), ntake)

    def check(**kwargs):
        out = df.take(take_indices, **kwargs)
        assert len(out) == ntake
        np.testing.assert_array_equal(out.ii.to_array(), ii[take_indices])
        np.testing.assert_array_equal(out.ff.to_array(), ff[take_indices])
        if kwargs.get('ignore_index'):
            np.testing.assert_array_equal(out.index, np.arange(ntake))
        else:
            np.testing.assert_array_equal(out.index, take_indices)

    check()
    check(ignore_index=True)


def test_dataframe_append_empty():
    pdf = pd.DataFrame({
        "key": [1, 1, 1, 2, 2, 2, 3, 3, 3, 4, 4, 4],
        "value": [1, 2, 3, 4, 5, 6, 7, 8, 9, 10, 11, 12]
        })
    gdf = DataFrame.from_pandas(pdf)

    gdf['newcol'] = 100
    pdf['newcol'] = 100

    assert len(gdf['newcol']) == len(pdf)
    assert len(pdf['newcol']) == len(pdf)
    pd.testing.assert_frame_equal(gdf.to_pandas(), pdf)


def test_dataframe_setitem_from_masked_object():
    ary = np.random.randn(100)
    mask = np.zeros(100, dtype=bool)
    mask[:20] = True
    np.random.shuffle(mask)
    ary[mask] = np.nan

    test1_null = Series(ary, nan_as_null=True)
    assert(test1_null.has_null_mask)
    assert(test1_null.null_count == 20)
    test1_nan = Series(ary, nan_as_null=False)
    assert(test1_nan.null_count == 0)

    test2_null = DataFrame.from_pandas(pd.DataFrame({'a': ary}),
                                       nan_as_null=True)
    assert(test2_null['a'].has_null_mask)
    assert(test2_null['a'].null_count == 20)
    test2_nan = DataFrame.from_pandas(pd.DataFrame({'a': ary}),
                                      nan_as_null=False)
    assert(test2_nan['a'].null_count == 0)

    gpu_ary = rmm.to_device(ary)
    test3_null = Series(gpu_ary, nan_as_null=True)
    assert(test3_null.has_null_mask)
    assert(test3_null.null_count == 20)
    test3_nan = Series(gpu_ary, nan_as_null=False)
    assert(test3_nan.null_count == 0)

    test4 = DataFrame()
    lst = [1, 2, None, 4, 5, 6, None, 8, 9]
    test4['lst'] = lst
    assert(test4['lst'].has_null_mask)
    assert(test4['lst'].null_count == 2)


def test_dataframe_append_to_empty():
    pdf = pd.DataFrame()
    pdf['a'] = []
    pdf['b'] = [1, 2, 3]

    gdf = DataFrame()
    gdf['a'] = []
    gdf['b'] = [1, 2, 3]

    pd.testing.assert_frame_equal(gdf.to_pandas(), pdf)


def test_dataframe_setitem_index_len1():
    gdf = DataFrame()
    gdf['a'] = [1]
    gdf['b'] = gdf.index.as_column()

    np.testing.assert_equal(gdf.b.to_array(), [0])


def test_assign():
    gdf = DataFrame({'x': [1, 2, 3]})
    gdf2 = gdf.assign(y=gdf.x + 1)
    assert list(gdf.columns) == ['x']
    assert list(gdf2.columns) == ['x', 'y']

    np.testing.assert_equal(gdf2.y.to_array(), [2, 3, 4])


@pytest.mark.parametrize('nrows', [1, 8, 100, 1000])
def test_dataframe_hash_columns(nrows):
    gdf = DataFrame()
    data = np.asarray(range(nrows))
    data[0] = data[-1]  # make first and last the same
    gdf['a'] = data
    gdf['b'] = gdf.a + 100
    out = gdf.hash_columns(['a', 'b'])
    assert isinstance(out, Series)
    assert len(out) == nrows
    assert out.dtype == np.int32

    # Check default
    out_all = gdf.hash_columns()
    np.testing.assert_array_equal(out.to_array(), out_all.to_array())

    # Check single column
    out_one = gdf.hash_columns(['a']).to_array()
    # First matches last
    assert out_one[0] == out_one[-1]
    # Equivalent to the Series.hash_values()
    np.testing.assert_array_equal(
        gdf.a.hash_values().to_array(),
        out_one,
        )


@pytest.mark.parametrize('nrows', [3, 10, 100, 1000])
@pytest.mark.parametrize('nparts', [1, 2, 8, 13])
@pytest.mark.parametrize('nkeys', [1, 2])
def test_dataframe_hash_partition(nrows, nparts, nkeys):
    np.random.seed(123)
    gdf = DataFrame()
    keycols = []
    for i in range(nkeys):
        keyname = 'key{}'.format(i)
        gdf[keyname] = np.random.randint(0, 7 - i, nrows)
        keycols.append(keyname)
    gdf['val1'] = np.random.randint(0, nrows * 2, nrows)

    got = gdf.partition_by_hash(keycols, nparts=nparts)
    # Must return a list
    assert isinstance(got, list)
    # Must have correct number of partitions
    assert len(got) == nparts
    # All partitions must be DataFrame type
    assert all(isinstance(p, DataFrame) for p in got)
    # Check that all partitions have unique keys
    part_unique_keys = set()
    for p in got:
        if len(p):
            # Take rows of the keycolums and build a set of the key-values
            unique_keys = set(map(tuple, p.as_matrix(columns=keycols)))
            # Ensure that none of the key-values have occurred in other groups
            assert not (unique_keys & part_unique_keys)
            part_unique_keys |= unique_keys
    assert len(part_unique_keys)


@pytest.mark.parametrize('nrows', [3, 10, 50])
def test_dataframe_hash_partition_masked_value(nrows):
    gdf = DataFrame()
    gdf['key'] = np.arange(nrows)
    gdf['val'] = np.arange(nrows) + 100
    bitmask = utils.random_bitmask(nrows)
    bytemask = utils.expand_bits_to_bytes(bitmask)
    gdf['val'] = gdf['val'].set_mask(bitmask)
    parted = gdf.partition_by_hash(['key'], nparts=3)
    # Verify that the valid mask is correct
    for p in parted:
        df = p.to_pandas()
        for row in df.itertuples():
            valid = bool(bytemask[row.key])
            expected_value = row.key + 100 if valid else -1
            got_value = row.val
            assert expected_value == got_value


@pytest.mark.parametrize('nrows', [3, 10, 50])
def test_dataframe_hash_partition_masked_keys(nrows):
    gdf = DataFrame()
    gdf['key'] = np.arange(nrows)
    gdf['val'] = np.arange(nrows) + 100
    bitmask = utils.random_bitmask(nrows)
    bytemask = utils.expand_bits_to_bytes(bitmask)
    gdf['key'] = gdf['key'].set_mask(bitmask)
    parted = gdf.partition_by_hash(['key'], nparts=3)
    # Verify that the valid mask is correct
    for p in parted:
        df = p.to_pandas()
        for row in df.itertuples():
            valid = bool(bytemask[row.val - 100])
            # val is key + 100
            expected_value = row.val - 100 if valid else -1
            got_value = row.key
            assert expected_value == got_value


def test_dataframe_empty_concat():
    gdf1 = DataFrame()
    gdf1['a'] = []
    gdf1['b'] = []

    gdf2 = gdf1.copy()

    gdf3 = gd.concat([gdf1, gdf2])
    assert len(gdf3) == 0
    assert len(gdf3.columns) == 2


def test_concat_with_axis():
    df1 = pd.DataFrame(dict(x=np.arange(5), y=np.arange(5)))
    df2 = pd.DataFrame(dict(a=np.arange(5), b=np.arange(5)))

    concat_df = pd.concat([df1, df2], axis=1)
    cdf1 = gd.from_pandas(df1)
    cdf2 = gd.from_pandas(df2)

    # concat only dataframes
    concat_cdf = gd.concat([cdf1, cdf2], axis=1)
    assert_eq(concat_cdf, concat_df)

    # concat only series
    concat_s = pd.concat([df1.x, df1.y], axis=1)
    cs1 = gd.Series.from_pandas(df1.x)
    cs2 = gd.Series.from_pandas(df1.y)
    concat_cdf_s = gd.concat([cs1, cs2], axis=1)

    assert_eq(concat_cdf_s, concat_s)

    # concat series and dataframes
    s3 = pd.Series(np.random.random(5))
    cs3 = gd.Series.from_pandas(s3)

    concat_cdf_all = gd.concat([cdf1, cs3, cdf2], axis=1)
    concat_df_all = pd.concat([df1, s3, df2], axis=1)
    assert_eq(concat_cdf_all, concat_df_all)


@pytest.mark.parametrize('nrows', [0, 3, 10, 100, 1000])
def test_nonmatching_index_setitem(nrows):
    np.random.seed(0)

    gdf = DataFrame()
    gdf['a'] = np.random.randint(2147483647, size=nrows)
    gdf['b'] = np.random.randint(2147483647, size=nrows)
    gdf = gdf.set_index('b')

    test_values = np.random.randint(2147483647, size=nrows)
    gdf['c'] = test_values
    assert(len(test_values) == len(gdf['c']))
    assert(gdf['c'].to_pandas().equals(
        Series(test_values).set_index(gdf._index).to_pandas()))


@pytest.mark.parametrize('nelem', [0, 1, 5, 20, 100])
@pytest.mark.parametrize('slice_start', [None, 0, 1, 3, 10, -10])
@pytest.mark.parametrize('slice_end', [None, 0, 1, 30, 50, -1])
def test_dataframe_masked_slicing(nelem, slice_start, slice_end):
    gdf = DataFrame()
    gdf['a'] = list(range(nelem))
    gdf['b'] = list(range(nelem, 2 * nelem))
    gdf['a'] = gdf['a'].set_mask(utils.random_bitmask(nelem))
    gdf['b'] = gdf['b'].set_mask(utils.random_bitmask(nelem))

    def do_slice(x):
        return x[slice_start: slice_end]

    expect = do_slice(gdf.to_pandas())
    got = do_slice(gdf).to_pandas()

    pd.testing.assert_frame_equal(expect, got)


def test_from_pandas():
    df = pd.DataFrame({'x': [1, 2, 3]}, index=[4., 5., 6.])
    gdf = gd.DataFrame.from_pandas(df)
    assert isinstance(gdf, gd.DataFrame)

    pd.testing.assert_frame_equal(df, gdf.to_pandas())

    s = df.x
    gs = gd.Series.from_pandas(s)
    assert isinstance(gs, gd.Series)

    pd.testing.assert_series_equal(s, gs.to_pandas())


def test_from_gpu_matrix():
    h_ary = np.array([[1, 2, 3], [4, 5, 6]], np.int32)
    d_ary = rmm.to_device(h_ary)

    gdf = gd.DataFrame.from_gpu_matrix(d_ary, columns=['a', 'b', 'c'])
    df = pd.DataFrame(h_ary, columns=['a', 'b', 'c'])
    assert isinstance(gdf, gd.DataFrame)

    pd.testing.assert_frame_equal(df, gdf.to_pandas())

    gdf = gd.DataFrame.from_gpu_matrix(d_ary)
    df = pd.DataFrame(h_ary)
    assert isinstance(gdf, gd.DataFrame)

    pd.testing.assert_frame_equal(df, gdf.to_pandas())


@pytest.mark.xfail(reason="matrix dimension is not 2")
def test_from_gpu_matrix_wrong_dimensions():
    d_ary = rmm.device_array((2, 3, 4), dtype=np.int32)
    gdf = gd.DataFrame.from_gpu_matrix(d_ary)
    assert gdf is not None


@pytest.mark.xfail(reason="constructor does not coerce index inputs")
def test_index_in_dataframe_constructor():
    a = pd.DataFrame({'x': [1, 2, 3]}, index=[4., 5., 6.])
    b = gd.DataFrame({'x': [1, 2, 3]}, index=[4., 5., 6.])

    pd.testing.assert_frame_equal(a, b.to_pandas())
    assert pd.testing.assert_frame_equal(a.loc[4:], b.loc[4:].to_pandas())


@pytest.mark.parametrize('nelem', [0, 2, 3, 100, 1000])
@pytest.mark.parametrize(
    'data_type',
    ['bool', 'int8', 'int16', 'int32', 'int64',
     'float32', 'float64', 'datetime64[ms]']
)
def test_from_arrow(nelem, data_type):
    df = pd.DataFrame(
        {
            'a': np.random.randint(0, 1000, nelem).astype(data_type),
            'b': np.random.randint(0, 1000, nelem).astype(data_type)
        }
    )
    padf = pa.Table.from_pandas(df, preserve_index=False)\
        .replace_schema_metadata(None)
    gdf = gd.DataFrame.from_arrow(padf)
    assert isinstance(gdf, gd.DataFrame)

    pd.testing.assert_frame_equal(df, gdf.to_pandas())

    s = pa.Array.from_pandas(df.a)
    gs = gd.Series.from_arrow(s)
    assert isinstance(gs, gd.Series)

    # For some reason PyArrow to_pandas() converts to numpy array and has
    # better type compatibility
    np.testing.assert_array_equal(s.to_pandas(), gs.to_array())


@pytest.mark.parametrize('nelem', [0, 2, 3, 100, 1000])
@pytest.mark.parametrize(
    'data_type',
    ['bool', 'int8', 'int16', 'int32', 'int64',
     'float32', 'float64', 'datetime64[ms]']
)
def test_to_arrow(nelem, data_type):
    df = pd.DataFrame(
        {
            'a': np.random.randint(0, 1000, nelem).astype(data_type),
            'b': np.random.randint(0, 1000, nelem).astype(data_type)
        }
    )
    gdf = gd.DataFrame.from_pandas(df)

    pa_df = pa.Table.from_pandas(df, preserve_index=False)\
        .replace_schema_metadata(None)
    # Pandas uses ns so need to cast columns to ms
    if data_type == 'datetime64[ms]':
        pa_df = pa_df.add_column(
                    0,
                    pa_df.column(1)
                    .cast(pa.timestamp('ms'))
                    .cast(pa.int64())
                    .cast(pa.date64())
                ).add_column(
                    0,
                    pa_df.column(0)
                    .cast(pa.timestamp('ms'))
                    .cast(pa.int64())
                    .cast(pa.date64())
                ).remove_column(2).remove_column(2)
    pa_gdf = gdf.to_arrow(preserve_index=False).replace_schema_metadata(None)

    assert isinstance(pa_gdf, pa.Table)
    assert pa.Table.equals(pa_df, pa_gdf)

    pa_s = pa.Array.from_pandas(df.a)
    # Pandas uses ns so need to cast columns to ms
    if data_type == 'datetime64[ms]':
        pa_s = pa_s.cast(pa.timestamp('ms')).cast(pa.int64()).cast(pa.date64())
    pa_gs = gdf['a'].to_arrow()

    assert isinstance(pa_gs, pa.Array)
    assert pa.Array.equals(pa_s, pa_gs)

    pa_i = pa.Array.from_pandas(df.index)
    pa_gi = gdf.index.to_arrow()

    assert isinstance(pa_gi, pa.Array)
    assert pa.Array.equals(pa_i, pa_gi)


@pytest.mark.parametrize(
    'data_type',
    ['bool', 'int8', 'int16', 'int32', 'int64',
     'float32', 'float64', 'datetime64[ms]']
)
def test_to_from_arrow_nulls(data_type):
    if data_type == 'datetime64[ms]':
        data_type = pa.date64()
    if data_type == 'bool':
        s1 = pa.array([True, None, False, None, True], type=data_type)
    else:
        s1 = pa.array([1, None, 3, None, 5], type=data_type)
    gs1 = gd.Series.from_arrow(s1)
    assert isinstance(gs1, gd.Series)
    np.testing.assert_array_equal(
        np.array(s1.buffers()[0]),
        gs1.nullmask.to_array()
    )
    assert pa.Array.equals(s1, gs1.to_arrow())

    s2 = pa.array([None, None, None, None, None], type=data_type)
    gs2 = gd.Series.from_arrow(s2)
    assert isinstance(gs2, gd.Series)
    np.testing.assert_array_equal(
        np.array(s2.buffers()[0]),
        gs2.nullmask.to_array()
    )
    assert pa.Array.equals(s2, gs2.to_arrow())


def test_to_arrow_categorical():
    df = pd.DataFrame()
    df['a'] = pd.Series(['a', 'b', 'c'], dtype="category")
    gdf = gd.DataFrame.from_pandas(df)

    pa_df = pa.Table.from_pandas(df, preserve_index=False)\
        .replace_schema_metadata(None)
    pa_gdf = gdf.to_arrow(preserve_index=False)\
        .replace_schema_metadata(None)

    assert isinstance(pa_gdf, pa.Table)
    assert pa.Table.equals(pa_df, pa_gdf)

    pa_s = pa.Array.from_pandas(df.a)
    pa_gs = gdf['a'].to_arrow()

    assert isinstance(pa_gs, pa.Array)
    assert pa.Array.equals(pa_s, pa_gs)


def test_from_arrow_missing_categorical():
    pd_cat = pd.Categorical(['a', 'b', 'c'], categories=['a', 'b'])
    pa_cat = pa.array(pd_cat, from_pandas=True)
    gd_cat = gd.Series(pa_cat)

    assert isinstance(gd_cat, gd.Series)
    pd.testing.assert_series_equal(
        pd.Series(pa_cat.to_pandas()),  # PyArrow returns a pd.Categorical
        gd_cat.to_pandas()
    )


@pytest.mark.xfail(
    raises=NotImplementedError,
    reason="PyArrow does not yet support validity masks in creating "
           "DictionaryArray objects"
)
def test_to_arrow_missing_categorical():
    pd_cat = pd.Categorical(['a', 'b', 'c'], categories=['a', 'b'])
    pa_cat = pa.array(pd_cat, from_pandas=True)
    gd_cat = gd.Series(pa_cat)

    assert isinstance(gd_cat, gd.Series)
    assert pa.Array.equals(pa_cat, gd_cat.to_arrow())


@pytest.mark.parametrize(
    'data_type',
    ['int8', 'int16', 'int32', 'int64', 'float32', 'float64', 'datetime64[ms]']
)
def test_from_scalar_typing(data_type):
    if data_type == 'datetime64[ms]':
        scalar = np.dtype('int64').type(np.random.randint(0, 5))\
            .astype('datetime64[ms]')
    else:
        scalar = np.dtype(data_type).type(np.random.randint(0, 5))

    gdf = gd.DataFrame()
    gdf['a'] = [1, 2, 3, 4, 5]
    gdf['b'] = scalar
    assert(gdf['b'].dtype == np.dtype(data_type))
    assert(len(gdf['b']) == len(gdf['a']))


@pytest.mark.parametrize(
    'data_type',
    ['int8', 'int16', 'int32', 'int64', 'float32', 'float64']
)
def test_from_python_array(data_type):
    np_arr = np.random.randint(0, 100, 10).astype(data_type)
    data = memoryview(np_arr)
    data = arr.array(data.format, data)

    gs = gd.Series(data)

    np.testing.assert_equal(gs.to_array(), np_arr)


def test_series_shape():
    ps = pd.Series([1, 2, 3, 4])
    cs = Series([1, 2, 3, 4])

    assert ps.shape == cs.shape


def test_series_shape_empty():
    ps = pd.Series()
    cs = Series([])

    assert ps.shape == cs.shape


def test_dataframe_shape():
    pdf = pd.DataFrame({'a': [0, 1, 2, 3], 'b': [0.1, 0.2, None, 0.3]})
    gdf = DataFrame.from_pandas(pdf)

    assert pdf.shape == gdf.shape


def test_dataframe_shape_empty():
    pdf = pd.DataFrame()
    gdf = DataFrame()

    assert pdf.shape == gdf.shape


@pytest.mark.parametrize('num_cols', [1, 2, 10])
@pytest.mark.parametrize('num_rows', [1, 2, 1000])
@pytest.mark.parametrize(
    'dtype',
    ['int8', 'int16', 'int32', 'int64', 'float32', 'float64',
     'datetime64[ms]']
)
@pytest.mark.parametrize('nulls', ['none', 'some', 'all'])
def test_dataframe_transpose(nulls, num_cols, num_rows, dtype):
    if dtype not in ['float32', 'float64'] and nulls in ['some', 'all']:
        pytest.skip(msg='nulls not supported in dtype: ' + dtype)

    pdf = pd.DataFrame()
    from string import ascii_lowercase
    for i in range(num_cols):
        colname = ascii_lowercase[i]
        data = np.random.randint(0, 26, num_rows).astype(dtype)
        if nulls == 'some':
            idx = np.random.choice(num_rows,
                                   size=int(num_rows/2),
                                   replace=False)
            data[idx] = np.nan
        elif nulls == 'all':
            data[:] = np.nan
        pdf[colname] = data

    gdf = DataFrame.from_pandas(pdf)

    got_function = gdf.transpose()
    got_property = gdf.T

    expect = pdf.transpose()

    # Temporarily reset index since we don't use index for col names
    if len(expect.columns) > 0:
        expect = expect.reset_index(drop=True)
        expect.columns = [str(x) for x in range(expect.shape[1])]

    # Pandas creates an empty index of `object` dtype by default while cuDF
    # creates a RangeIndex by default, type is different but same value
    pd.testing.assert_frame_equal(
        expect,
        got_function.to_pandas(),
        check_index_type=False
    )
    pd.testing.assert_frame_equal(
        expect,
        got_property.to_pandas(),
        check_index_type=False
    )


@pytest.mark.parametrize('num_cols', [0, 1, 2, 10])
@pytest.mark.parametrize('num_rows', [0, 1, 2, 1000])
def test_dataframe_tranpose_category(num_cols, num_rows):
    pytest.xfail("category dtype not yet supported for transpose")
    pdf = pd.DataFrame()
    from string import ascii_lowercase
    for i in range(num_cols):
        colname = ascii_lowercase[i]
        data = pd.Series(list(ascii_lowercase), dtype='category')
        data = data.sample(num_rows, replace=True).reset_index(drop=True)
        pdf[colname] = data

    gdf = DataFrame.from_pandas(pdf)

    got_function = gdf.transpose()
    got_property = gdf.T

    expect = pdf.transpose()

    pd.testing.assert_frame_equal(expect, got_function.to_pandas())
    pd.testing.assert_frame_equal(expect, got_property.to_pandas())


def test_generated_column():
    gdf = DataFrame({'a': (i for i in range(5))})
    assert len(gdf) == 5


@pytest.fixture
def pdf():
    return pd.DataFrame({'x': range(10),
                         'y': range(10)})


@pytest.fixture
def gdf(pdf):
    return gd.DataFrame.from_pandas(pdf)


@pytest.mark.parametrize('func', [
    lambda df: df.mean(),
    lambda df: df.sum(),
    lambda df: df.min(),
    lambda df: df.max(),
    lambda df: df.std(),
    lambda df: df.count(),
    pytest.param(lambda df: df.size, marks=pytest.mark.xfail()),
])
@pytest.mark.parametrize('accessor', [
    pytest.param(lambda df: df, marks=pytest.mark.xfail(
        reason="dataframe reductions not yet supported")),
    lambda df: df.x,
])
def test_reductions(pdf, gdf, accessor, func):
    assert_eq(func(accessor(pdf)), func(accessor(gdf)))


@pytest.mark.parametrize('binop', [
    operator.add,
    operator.mul,
    operator.floordiv,
    operator.truediv,
    pytest.param(operator.mod, marks=pytest.mark.xfail()),
    pytest.param(operator.pow, marks=pytest.mark.xfail()),
    operator.eq,
    operator.lt,
    operator.le,
    operator.gt,
    operator.ge,
    operator.ne,
])
def test_binops_df(pdf, gdf, binop):
    pdf = pdf + 1.0
    gdf = gdf + 1.0
    d = binop(pdf, pdf)
    g = binop(gdf, gdf)
    assert_eq(d, g)


@pytest.mark.parametrize('binop', [
    operator.add,
    operator.mul,
    operator.floordiv,
    operator.truediv,
    pytest.param(operator.mod, marks=pytest.mark.xfail()),
    pytest.param(operator.pow, marks=pytest.mark.xfail()),
    operator.eq,
    operator.lt,
    operator.le,
    operator.gt,
    operator.ge,
    operator.ne,
])
def test_binops_series(pdf, gdf, binop):
    pdf = pdf + 1.0
    gdf = gdf + 1.0
    d = binop(pdf.x, pdf.y)
    g = binop(gdf.x, gdf.y)
    assert_eq(d, g)


@pytest.mark.parametrize('func', [
    lambda df: df.empty,
    lambda df: df.x.empty,
    lambda df: df.x.fillna(123, limit=None, method=None, axis=None),
])
def test_unary_operators(func, pdf, gdf):
    p = func(pdf)
    g = func(gdf)
    assert_eq(p, g)


def test_is_monotonic(gdf):
    pdf = pd.DataFrame({'x': [1, 2, 3]}, index=[3, 1, 2])
    gdf = gd.DataFrame.from_pandas(pdf)
    assert not gdf.index.is_monotonic
    assert not gdf.index.is_monotonic_increasing
    assert not gdf.index.is_monotonic_decreasing


@pytest.mark.xfail(reason="null is not supported in gpu yet")
def test_dataframe_boolean_mask_with_None():
    pdf = pd.DataFrame({'a': [0, 1, 2, 3], 'b': [0.1, 0.2, None, 0.3]})
    gdf = DataFrame.from_pandas(pdf)
    pdf_masked = pdf[[True, False, True, False]]
    gdf_masked = gdf[[True, False, True, False]]
    assert pdf_masked.to_string().split() == gdf_masked.to_string().split()


"""
This test compares cudf and Pandas dataframe boolean indexing.
"""


@pytest.mark.parametrize('mask_fn', [
    lambda x: x,
    lambda x: np.array(x),
    lambda x: pd.Series(x),
    ])
def test_dataframe_boolean_mask(pdf, gdf, mask_fn):
    mask_base = [True, False, True, False, True, False, True, False, True,
                 False]
    mask = mask_fn(mask_base)
    assert len(mask) == gdf.shape[0]
    pdf_masked = pdf[mask]
    gdf_masked = gdf[mask]
    assert pdf_masked.to_string().split() == gdf_masked.to_string().split()


"""
This test only tests boolean indexing of a cudf DataFrame with a cudf Series.
Pandas does not support cudf Series.  When masking with a Series, the length
is not required to match.
"""


def test_dataframe_boolean_mask_Series(gdf):
    mask = Series([True, False, True, False])
    mask2 = Series([True, True, True, True])
    mask3 = Series([True, True, True, True, True, True, True, True])
    mask4 = Series([True])  # More likely to trigger an undefined memory read
    mask5 = Series([False])
    mask6 = Series([False, False, False, False])
    gdf_masked = gdf[mask]
    gdf_masked2 = gdf[mask2]
    gdf_masked3 = gdf[mask3]
    gdf_masked4 = gdf[mask4]
    gdf_masked5 = gdf[mask5]
    gdf_masked6 = gdf[mask6]
    assert gdf_masked.shape[0] == 2
    assert gdf_masked2.shape[0] == 4
    assert gdf_masked3.shape[0] == 8
    assert gdf_masked4.shape[0] == 1
    assert gdf_masked5.shape[0] == 0
    assert gdf_masked6.shape[0] == 0


def test_iter(pdf, gdf):
    assert list(pdf) == list(gdf)


def test_iteritems(gdf):
    for k, v in gdf.iteritems():
        assert k in gdf.columns
        assert isinstance(v, gd.Series)
        assert_eq(v, gdf[k])


@pytest.mark.xfail(reason="our quantile result is a DataFrame, not a Series")
def test_quantile(pdf, gdf):
    assert_eq(pdf.quantile(), gdf.quantile())


def test_from_pandas_function(pdf):
    gdf = gd.from_pandas(pdf)
    assert isinstance(gdf, gd.DataFrame)
    assert_eq(pdf, gdf)

    gdf = gd.from_pandas(pdf.x)
    assert isinstance(gdf, gd.Series)
    assert_eq(pdf.x, gdf)

    with pytest.raises(TypeError):
        gd.from_pandas(123)


@pytest.mark.parametrize('preserve_index', [True, False])
def test_arrow_pandas_compat(pdf, gdf, preserve_index):
    pdf['z'] = range(10)
    pdf = pdf.set_index('z')
    gdf['z'] = range(10)
    gdf = gdf.set_index('z')

    pdf_arrow_table = pa.Table.from_pandas(pdf, preserve_index=preserve_index)
    gdf_arrow_table = gdf.to_arrow(preserve_index=preserve_index)

    assert(pa.Table.equals(pdf_arrow_table, gdf_arrow_table))

    gdf2 = DataFrame.from_arrow(pdf_arrow_table)
    pdf2 = pdf_arrow_table.to_pandas()

    assert_eq(pdf2, gdf2)


@pytest.mark.parametrize('nrows', [1, 8, 100, 1000, 100000])
def test_series_hash_encode(nrows):
    data = np.asarray(range(nrows))
    s = Series(data, name="x1")
    num_features = 1000

    encoded_series = s.hash_encode(num_features)
    assert isinstance(encoded_series, gd.Series)
    enc_arr = encoded_series.to_array()
    assert np.all(enc_arr >= 0)
    assert np.max(enc_arr) < num_features

    enc_with_name_arr = s.hash_encode(num_features, use_name=True).to_array()
    assert enc_with_name_arr[0] != enc_arr[0]


@pytest.mark.parametrize('dtype', ['int8', 'int16', 'int32', 'int64',
                                   'float32', 'float64'])
def test_cuda_array_interface(dtype):
    try:
        import cupy
        _have_cupy = True
    except ImportError:
        _have_cupy = False
    if not _have_cupy:
        pytest.skip('CuPy is not installed')

    np_data = np.arange(10).astype(dtype)
    cupy_data = cupy.array(np_data)
    pd_data = pd.Series(np_data)

    cudf_data = gd.Series(cupy_data)
    assert_eq(pd_data, cudf_data)

    gdf = gd.DataFrame()
    gdf['test'] = cupy_data
    pd_data.name = 'test'
    assert_eq(pd_data, gdf['test'])


@pytest.mark.parametrize('nelem', [0, 2, 3, 100])
@pytest.mark.parametrize('nchunks', [1, 2, 5, 10])
@pytest.mark.parametrize(
    'data_type',
    ['bool', 'int8', 'int16', 'int32', 'int64',
     'float32', 'float64', 'datetime64[ms]']
)
def test_from_arrow_chunked_arrays(nelem, nchunks, data_type):
    np_list_data = [np.random.randint(0, 100, nelem).astype(data_type) for
                    i in range(nchunks)]
    pa_chunk_array = pa.chunked_array(np_list_data)

    expect = pd.Series(pa_chunk_array.to_pandas())
    got = gd.Series(pa_chunk_array)

    assert_eq(expect, got)

    np_list_data2 = [np.random.randint(0, 100, nelem).astype(data_type) for
                     i in range(nchunks)]
    pa_chunk_array2 = pa.chunked_array(np_list_data2)
    pa_table = pa.Table.from_arrays([pa_chunk_array, pa_chunk_array2],
                                    names=['a', 'b'])

    expect = pa_table.to_pandas()
    got = gd.DataFrame.from_arrow(pa_table)

    assert_eq(expect, got)


def test_gpu_memory_usage_with_boolmask():
    from numba import cuda
    import cudf
    ctx = cuda.current_context()

    def query_GPU_memory(note=''):
        memInfo = ctx.get_memory_info()
        usedMemoryGB = (memInfo.total - memInfo.free)/1e9
        return usedMemoryGB

    cuda.current_context().deallocations.clear()
    nRows = int(1e8)
    nCols = 2
    dataNumpy = np.asfortranarray(np.random.rand(nRows, nCols))
    colNames = ['col'+str(iCol) for iCol in range(nCols)]
    pandasDF = pd.DataFrame(data=dataNumpy, columns=colNames, dtype=np.float32)
    cudaDF = cudf.dataframe.DataFrame.from_pandas(pandasDF)
    boolmask = cudf.Series(np.random.randint(1, 2, len(cudaDF)).astype('bool'))

    memory_used = query_GPU_memory()
    cudaDF = cudaDF[boolmask]

    assert cudaDF.index._values.data.mem.device_ctypes_pointer ==\
        cudaDF['col0'].index._values.data.mem.device_ctypes_pointer
    assert cudaDF.index._values.data.mem.device_ctypes_pointer ==\
        cudaDF['col1'].index._values.data.mem.device_ctypes_pointer

    assert memory_used == query_GPU_memory()


def test_boolmask(pdf, gdf):
    boolmask = np.random.randint(0, 2, len(pdf)) > 0
    gdf = gdf[boolmask]
    pdf = pdf[boolmask]
    assert_eq(pdf, gdf)


@pytest.mark.parametrize('mask_shape', [(2, 'ab'), (2, 'abc'), (3, 'ab'), (3, 'abc'), (3, 'abcd'), (4, 'abc'), (4, 'abcd')])  # noqa: E501
def test_dataframe_boolmask(mask_shape):
    pdf = pd.DataFrame()
    for col in 'abc':
        pdf[col] = np.random.randint(0, 10, 3)
    pdf_mask = pd.DataFrame()
    for col in mask_shape[1]:
        pdf_mask[col] = np.random.randint(0, 2, mask_shape[0]) > 0
    gdf = DataFrame.from_pandas(pdf)
    gdf_mask = DataFrame.from_pandas(pdf_mask)

    gdf = gdf[gdf_mask]
    pdf = pdf[pdf_mask]

    assert np.array_equal(gdf.columns, pdf.columns)
    for col in gdf.columns:
        assert np.array_equal(gdf[col].fillna(-1), pdf[col].fillna(-1))


def test_dataframe_assignment():
    pdf = pd.DataFrame()
    for col in 'abc':
        pdf[col] = np.array([0, 1, 1, -2, 10])
    gdf = DataFrame.from_pandas(pdf)
    gdf[gdf < 0] = 999
    pdf[pdf < 0] = 999
    assert_eq(gdf, pdf)


def test_1row_arrow_table():
    data = [pa.array([0]), pa.array([1])]
    batch = pa.RecordBatch.from_arrays(data, ['f0', 'f1'])
    table = pa.Table.from_batches([batch])

    expect = table.to_pandas()
    got = DataFrame.from_arrow(table)
    assert_eq(expect, got)


def test_arrow_handle_no_index_name(pdf, gdf):
    gdf_arrow = gdf.to_arrow()
    pdf_arrow = pa.Table.from_pandas(pdf)
    assert pa.Table.equals(pdf_arrow, gdf_arrow)

    got = DataFrame.from_arrow(gdf_arrow)
    expect = pdf_arrow.to_pandas()
    assert_eq(expect, got)


@pytest.mark.parametrize('num_rows', [1, 3, 10, 100])
@pytest.mark.parametrize('num_bins', [1, 2, 4, 20])
@pytest.mark.parametrize('right', [True, False])
@pytest.mark.parametrize('dtype', ['int8', 'int16', 'int32', 'int64',
                                   'float32', 'float64'])
def test_series_digitize(num_rows, num_bins, right, dtype):
    data = np.random.randint(0, 100, num_rows).astype(dtype)
    bins = np.unique(np.sort(np.random.randint(2, 95, num_bins).astype(dtype)))
    s = Series(data)
    indices = s.digitize(bins, right)
    np.testing.assert_array_equal(np.digitize(data, bins, right),
                                  indices.to_array())


def test_pandas_non_contiguious():
    arr1 = np.random.sample([5000, 10])
    assert arr1.flags['C_CONTIGUOUS'] is True
    df = pd.DataFrame(arr1)
    for col in df.columns:
        assert df[col].values.flags['C_CONTIGUOUS'] is False

    gdf = gd.DataFrame.from_pandas(df)
    assert_eq(gdf.to_pandas(), df)


@pytest.mark.parametrize('num_elements', [0, 2, 10, 100])
@pytest.mark.parametrize('null_type', [np.nan, None, 'mixed'])
def test_series_all_null(num_elements, null_type):
    if null_type == 'mixed':
        data = []
        data1 = [np.nan] * int(num_elements/2)
        data2 = [None] * int(num_elements/2)
        for idx in range(len(data1)):
            data.append(data1[idx])
            data.append(data2[idx])
    else:
        data = [null_type] * num_elements

    # Typecast Pandas because None will return `object` dtype
    expect = pd.Series(data).astype('float64')
    got = Series(data)

    assert_eq(expect, got)


@pytest.mark.parametrize('num_elements', [0, 2, 10, 100])
def test_series_all_valid_nan(num_elements):
    data = [np.nan] * num_elements
    sr = Series(data, nan_as_null=False)
    np.testing.assert_equal(sr.null_count, 0)


def test_dataframe_rename():
    pdf = pd.DataFrame({'a': [1, 2, 3], 'b': [4, 5, 6], 'c': [7, 8, 9]})
    gdf = DataFrame.from_pandas(pdf)

    expect = pdf.rename(columns=lambda name: 2 * name)
    got = gdf.rename(columns=lambda name: 2 * name)

    assert_eq(expect, got)

    rename_mapper = {'a': 'z', 'b': 'y', 'c': 'x'}
    expect = pdf.rename(columns=rename_mapper)
    got = gdf.rename(columns=rename_mapper)

    assert_eq(expect, got)


def test_series_rename():
    pds = pd.Series([1, 2, 3], name='asdf')
    gds = Series.from_pandas(pds)

    expect = pds.rename('new_name')
    got = gds.rename('new_name')

    assert_eq(expect, got)


@pytest.mark.parametrize(
    'data_type',
    ['bool', 'int8', 'int16', 'int32', 'int64',
     'float32', 'float64', 'datetime64[ms]']
)
@pytest.mark.parametrize('nelem', [0, 100])
def test_head_tail(nelem, data_type):

    def check_index_equality(left, right):
        assert left.index.equals(right.index)

    def check_values_equality(left, right):
        if len(left) == 0 and len(right) == 0:
            return None

        np.testing.assert_array_equal(left.to_pandas(), right.to_pandas())

    def check_frame_series_equality(left, right):
        check_index_equality(left, right)
        check_values_equality(left, right)

    gdf = gd.DataFrame(
        {
            'a': np.random.randint(0, 1000, nelem).astype(data_type),
            'b': np.random.randint(0, 1000, nelem).astype(data_type)
        }
    )

    check_frame_series_equality(gdf.head(), gdf[:5])
    check_frame_series_equality(gdf.head(3), gdf[:3])
    check_frame_series_equality(gdf.head(-2), gdf[:-2])
    check_frame_series_equality(gdf.head(0), gdf[0:0])

    check_frame_series_equality(gdf['a'].head(), gdf['a'][:5])
    check_frame_series_equality(gdf['a'].head(3), gdf['a'][:3])
    check_frame_series_equality(gdf['a'].head(-2), gdf['a'][:-2])

    check_frame_series_equality(gdf.tail(), gdf[-5:])
    check_frame_series_equality(gdf.tail(3), gdf[-3:])
    check_frame_series_equality(gdf.tail(-2), gdf[2:])
    check_frame_series_equality(gdf.tail(0), gdf[0:0])

    check_frame_series_equality(gdf['a'].tail(), gdf['a'][-5:])
    check_frame_series_equality(gdf['a'].tail(3), gdf['a'][-3:])
    check_frame_series_equality(gdf['a'].tail(-2), gdf['a'][2:])


@pytest.mark.parametrize('drop', [True, False])
def test_reset_index(pdf, gdf, drop):
    assert_eq(pdf.reset_index(drop=drop),
              gdf.reset_index(drop=drop))
    assert_eq(pdf.x.reset_index(drop=drop),
              gdf.x.reset_index(drop=drop))


def test_to_frame(pdf, gdf):
    assert_eq(pdf.x.to_frame(), gdf.x.to_frame())

    s = pd.Series([1, 2, 3])
    g = gd.from_pandas(s)

    assert_eq(s, g)


def test_dataframe_empty_sort_index():
    pdf = pd.DataFrame({'x': []})
    gdf = DataFrame.from_pandas(pdf)

    expect = pdf.sort_index()
    got = gdf.sort_index()

    assert_eq(expect, got)


@pytest.mark.parametrize('dtype', ['bool', 'int8', 'int16', 'int32', 'int64',
                                   'float32', 'float64', 'datetime64[ms]',
                                   'category'])
def test_dataframe_0_row_dtype(dtype):
    if dtype == 'category':
        data = pd.Series(['a', 'b', 'c', 'd', 'e'], dtype='category')
    else:
        data = np.array([1, 2, 3, 4, 5], dtype=dtype)

    expect = DataFrame()
    expect['x'] = data
    expect['y'] = data
    got = expect.head(0)

    for col_name in got.columns:
        assert expect[col_name].dtype == got[col_name].dtype

    expect = Series(data)
    got = expect.head(0)

    assert expect.dtype == got.dtype


@pytest.mark.parametrize('nan_as_null', [True, False])
def test_series_list_nanasnull(nan_as_null):
    data = [1.0, 2.0, 3.0, np.nan, None]

    expect = pa.array(data, from_pandas=nan_as_null)
    got = Series(data, nan_as_null=nan_as_null)

    assert pa.Array.equals(expect, got.to_arrow())
<<<<<<< HEAD
=======


def test_column_assignment():
    gdf = gd.datasets.randomdata(nrows=20, dtypes={'a': 'category',
                                                   'b': int,
                                                   'c': float})
    new_cols = ['q', 'r', 's']
    gdf.columns = new_cols
    assert list(gdf.columns) == new_cols


def test_select_dtype():
    gdf = gd.datasets.randomdata(nrows=20, dtypes={'a': 'category',
                                                   'b': int,
                                                   'c': float})

    assert_eq(gdf[['c']], gdf.select_dtypes('float64'))
    assert_eq(gdf[['c']], gdf.select_dtypes(np.float64))
    assert_eq(gdf[['c']], gdf.select_dtypes(include=['float64']))

    assert_eq(gdf[['b', 'c']], gdf.select_dtypes(include=['int64', 'float64']))
    assert_eq(gdf[['b', 'c']], gdf.select_dtypes(include=[np.int64,
                                                          np.float64]))

    assert_eq(gdf[['a']], gdf.select_dtypes(include=['category']))

    with pytest.raises(TypeError):
        assert_eq(gdf[['a']], gdf.select_dtypes(include=['Foo']))
>>>>>>> 38cca21d
<|MERGE_RESOLUTION|>--- conflicted
+++ resolved
@@ -1920,8 +1920,6 @@
     got = Series(data, nan_as_null=nan_as_null)
 
     assert pa.Array.equals(expect, got.to_arrow())
-<<<<<<< HEAD
-=======
 
 
 def test_column_assignment():
@@ -1949,5 +1947,4 @@
     assert_eq(gdf[['a']], gdf.select_dtypes(include=['category']))
 
     with pytest.raises(TypeError):
-        assert_eq(gdf[['a']], gdf.select_dtypes(include=['Foo']))
->>>>>>> 38cca21d
+        assert_eq(gdf[['a']], gdf.select_dtypes(include=['Foo']))