# Copyright (c) 2018, NVIDIA CORPORATION.
import logging

import numpy as np
import pytest
from numba import cuda

import cudf
from cudf.comm.gpuarrow import GpuArrowReader
from cudf.tests.utils import INTEGER_TYPES

try:
    import pyarrow as pa

    arrow_version = pa.__version__
except ImportError as msg:
    print("Failed to import pyarrow: {}".format(msg))
    pa = None
    arrow_version = None


def make_gpu_parse_arrow_data_batch():
    np.random.seed(1234)
    lat = np.random.uniform(low=27, high=42, size=23).astype(np.float32)
    lon = np.random.uniform(low=-105, high=-76, size=23).astype(np.float32)

    dest_lat = pa.array(lat)
    dest_lon = pa.array(lon)
    if arrow_version == "0.7.1":
        dest_lat = dest_lat.cast(pa.float32())
        dest_lon = dest_lon.cast(pa.float32())
    batch = pa.RecordBatch.from_arrays(
        [dest_lat, dest_lon], ["dest_lat", "dest_lon"]
    )
    return batch


@pytest.mark.skipif(
    arrow_version is None,
    reason="need compatible pyarrow to generate test data",
)
def test_gpu_parse_arrow_data_cpu_schema():
    batch = make_gpu_parse_arrow_data_batch()
    schema_data = batch.schema.serialize()
    recbatch_data = batch.serialize()

    # To ensure compatibility for OmniSci we're going to create this numpy
    # array to be read-only as that's how numpy arrays created from foreign
    # memory buffers will be set
    cpu_schema = np.frombuffer(schema_data, dtype=np.uint8)
    cpu_data = np.frombuffer(recbatch_data, dtype=np.uint8)
    gpu_data = cuda.to_device(cpu_data)
    del cpu_data

    # test reader
    reader = GpuArrowReader(cpu_schema, gpu_data)
    assert reader[0].name == "dest_lat"
    assert reader[1].name == "dest_lon"
    lat = reader[0].data.copy_to_host()
    lon = reader[1].data.copy_to_host()
    assert lat.size == 23
    assert lon.size == 23
    np.testing.assert_array_less(lat, 42)
    np.testing.assert_array_less(27, lat)
    np.testing.assert_array_less(lon, -76)
    np.testing.assert_array_less(-105, lon)

    dct = reader.to_dict()
    np.testing.assert_array_equal(lat, dct["dest_lat"].to_array())
    np.testing.assert_array_equal(lon, dct["dest_lon"].to_array())


@pytest.mark.skipif(
    arrow_version is None,
    reason="need compatible pyarrow to generate test data",
)
def test_gpu_parse_arrow_data_gpu_schema():
    batch = make_gpu_parse_arrow_data_batch()
    schema_data = batch.schema.serialize()
    recbatch_data = batch.serialize()

    # To ensure compatibility for OmniSci we're going to create this numpy
    # array to be read-only as that's how numpy arrays created from foreign
    # memory buffers will be set
    cpu_schema = np.frombuffer(schema_data, dtype=np.uint8)
    cpu_data = np.frombuffer(recbatch_data, dtype=np.uint8)
    # Concatenate the schema and recordbatch into a single GPU buffer
    gpu_data = cuda.to_device(np.concatenate([cpu_schema, cpu_data]))
    del cpu_data
    del cpu_schema

    # test reader
    reader = GpuArrowReader(None, gpu_data)
    assert reader[0].name == "dest_lat"
    assert reader[1].name == "dest_lon"
    lat = reader[0].data.copy_to_host()
    lon = reader[1].data.copy_to_host()
    assert lat.size == 23
    assert lon.size == 23
    np.testing.assert_array_less(lat, 42)
    np.testing.assert_array_less(27, lat)
    np.testing.assert_array_less(lon, -76)
    np.testing.assert_array_less(-105, lon)

    dct = reader.to_dict()
    np.testing.assert_array_equal(lat, dct["dest_lat"].to_array())
    np.testing.assert_array_equal(lon, dct["dest_lon"].to_array())


@pytest.mark.skipif(
    arrow_version is None,
    reason="need compatible pyarrow to generate test data",
)
def test_gpu_parse_arrow_data_bad_cpu_schema_good_gpu_schema():
    batch = make_gpu_parse_arrow_data_batch()
    schema_data = batch.schema.serialize()
    recbatch_data = batch.serialize()

    # To ensure compatibility for OmniSci we're going to create this numpy
    # array to be read-only as that's how numpy arrays created from foreign
    # memory buffers will be set
    cpu_schema = np.frombuffer(schema_data, dtype=np.uint8)
    cpu_data = np.frombuffer(recbatch_data, dtype=np.uint8)
    # Concatenate the schema and recordbatch into a single GPU buffer
    gpu_data = cuda.to_device(np.concatenate([cpu_schema, cpu_data]))
    del cpu_data
    del cpu_schema

    # test reader
    reader = GpuArrowReader(b"", gpu_data)
    assert reader[0].name == "dest_lat"
    assert reader[1].name == "dest_lon"
    lat = reader[0].data.copy_to_host()
    lon = reader[1].data.copy_to_host()
    assert lat.size == 23
    assert lon.size == 23
    np.testing.assert_array_less(lat, 42)
    np.testing.assert_array_less(27, lat)
    np.testing.assert_array_less(lon, -76)
    np.testing.assert_array_less(-105, lon)

    dct = reader.to_dict()
    np.testing.assert_array_equal(lat, dct["dest_lat"].to_array())
    np.testing.assert_array_equal(lon, dct["dest_lon"].to_array())


expected_values = """
0,orange,0.4713545411053003
1,orange,0.003790919207527499
2,orange,0.4396940888188392
3,apple,0.5693619092183622
4,pear,0.10894215574048405
5,pear,0.09547296520000881
6,orange,0.4123169425191555
7,apple,0.4125838710498503
8,orange,0.1904218750870219
9,apple,0.9289366739893021
10,orange,0.9330387015860205
11,pear,0.46564799732291595
12,apple,0.8573176464520044
13,pear,0.21566885180419648
14,orange,0.9199361970381871
15,orange,0.9819955872277085
16,apple,0.415964752238025
17,grape,0.36941794781567516
18,apple,0.9761832273396152
19,grape,0.16672327312068824
20,orange,0.13311815129622395
21,orange,0.6230693626648358
22,pear,0.7321171864853122
23,grape,0.23106658283660853
24,pear,0.0198404248930919
25,orange,0.4032931749027482
26,grape,0.665861129515741
27,pear,0.10253071509254097
28,orange,0.15243296681892238
29,pear,0.3514868485827787
"""


def get_expected_values():
    lines = filter(lambda x: x.strip(), expected_values.splitlines())
    rows = [ln.split(",") for ln in lines]
    return [(int(idx), name, float(weight)) for idx, name, weight in rows]


def make_gpu_parse_arrow_cats_batch():
    indices, names, weights = zip(*get_expected_values())
    d_index = pa.array(indices).cast(pa.int32())
    unique_names = list(set(names))
    names_map = list(map(unique_names.index, names))
    d_names_map = pa.array(names_map).cast(pa.int32())
    d_names = pa.array(unique_names)
    d_name = pa.DictionaryArray.from_arrays(d_names_map, d_names)
    d_weight = pa.array(weights)
    batch = pa.RecordBatch.from_arrays(
        [d_index, d_name, d_weight], ["idx", "name", "weight"]
    )
    return batch


@pytest.mark.skipif(
    arrow_version is None,
    reason="need compatible pyarrow to generate test data",
)
def test_gpu_parse_arrow_cats():
    batch = make_gpu_parse_arrow_cats_batch()

    stream = pa.BufferOutputStream()
    writer = pa.RecordBatchStreamWriter(stream, batch.schema)
    writer.write_batch(batch)
    writer.close()

    schema_bytes = batch.schema.serialize().to_pybytes()
    recordbatches_bytes = stream.getvalue().to_pybytes()[len(schema_bytes) :]

    schema = np.ndarray(
        shape=len(schema_bytes), dtype=np.byte, buffer=bytearray(schema_bytes)
    )
    rb_cpu_data = np.ndarray(
        shape=len(recordbatches_bytes),
        dtype=np.byte,
        buffer=bytearray(recordbatches_bytes),
    )
    rb_gpu_data = cuda.to_device(rb_cpu_data)

    gar = GpuArrowReader(schema, rb_gpu_data)
    columns = gar.to_dict()

    sr_idx = columns["idx"]
    sr_name = columns["name"]
    sr_weight = columns["weight"]

    assert sr_idx.dtype == np.int32
    assert sr_name.dtype == "category"
    assert sr_weight.dtype == np.double
    assert set(sr_name.to_pandas()) == {"apple", "pear", "orange", "grape"}

    expected = get_expected_values()
    for i in range(len(sr_idx)):
        got_idx = sr_idx[i]
        got_name = sr_name[i]
        got_weight = sr_weight[i]

        # the serialized data is not of order
        exp_idx, exp_name, exp_weight = expected[got_idx]

        assert got_idx == exp_idx
        assert got_name == exp_name
        np.testing.assert_almost_equal(got_weight, exp_weight)


@pytest.mark.skipif(
    arrow_version is None,
    reason="need compatible pyarrow to generate test data",
)
@pytest.mark.parametrize("dtype", INTEGER_TYPES)
def test_gpu_parse_arrow_int(dtype):

    depdelay = np.array([0, 0, -3, -2, 11, 6, -7, -4, 4, -3], dtype=dtype)
    arrdelay = np.array([5, -3, 1, -2, 22, 11, -12, -5, 4, -9], dtype=dtype)
    d_depdelay = pa.array(depdelay)
    d_arrdelay = pa.array(arrdelay)
    batch = pa.RecordBatch.from_arrays(
        [d_depdelay, d_arrdelay], ["depdelay", "arrdelay"]
    )

    schema_bytes = batch.schema.serialize().to_pybytes()
    recordbatches_bytes = batch.serialize().to_pybytes()

    schema = np.ndarray(
        shape=len(schema_bytes), dtype=np.byte, buffer=bytearray(schema_bytes)
    )

    rb_cpu_data = np.ndarray(
        shape=len(recordbatches_bytes),
        dtype=np.byte,
        buffer=bytearray(recordbatches_bytes),
    )

    rb_gpu_data = cuda.to_device(rb_cpu_data)
    gar = GpuArrowReader(schema, rb_gpu_data)
    columns = gar.to_dict()
    assert columns["depdelay"].dtype == dtype
    assert set(columns) == {"depdelay", "arrdelay"}
<<<<<<< HEAD
    assert list(columns["depdelay"].to_pandas()) == [
        0,
        0,
        -3,
        -2,
        11,
        6,
        -7,
        -4,
        4,
        -3,
    ]
=======
    assert list(columns["depdelay"]) == list(depdelay.astype(dtype))
>>>>>>> ac540948


@pytest.mark.skipif(
    arrow_version is None,
    reason="need compatible pyarrow to generate test data",
)
@pytest.mark.parametrize(
    "dtype",
    ["datetime64[s]", "datetime64[ms]", "datetime64[us]", "datetime64[ns]"],
)
def test_gpu_parse_arrow_timestamps(dtype):
    timestamp = (
        cudf.datasets.timeseries(
            start="2000-01-01", end="2000-01-02", freq="3600s", dtypes={}
        )
        .reset_index()["timestamp"]
        .reset_index(drop=True)
    )
    gdf = cudf.DataFrame({"timestamp": timestamp.astype(dtype)})
    pdf = gdf.to_arrow(preserve_index=False)
    schema_data = pdf.schema.serialize()
    recbatch_data = pdf.to_batches()[0].serialize()

    # To ensure compatibility for OmniSci we're going to create this numpy
    # array to be read-only as that's how numpy arrays created from foreign
    # memory buffers will be set
    cpu_schema = np.frombuffer(schema_data, dtype=np.uint8)
    cpu_data = np.frombuffer(recbatch_data, dtype=np.uint8)
    gpu_data = cuda.to_device(cpu_data)
    del cpu_data

    # test reader
    reader = GpuArrowReader(cpu_schema, gpu_data)
    assert reader[0].name == "timestamp"
    timestamp_arr = reader[0].data.copy_to_host()
    np.testing.assert_array_equal(timestamp_arr, gdf["timestamp"].to_array())
    dct = reader.to_dict()
    np.testing.assert_array_equal(timestamp_arr, dct["timestamp"].to_array())


if __name__ == "__main__":
    logging.basicConfig(level=logging.INFO)
    logging.getLogger("cudf.gpuarrow").setLevel(logging.DEBUG)

    test_gpu_parse_arrow_data_cpu_schema()<|MERGE_RESOLUTION|>--- conflicted
+++ resolved
@@ -283,22 +283,9 @@
     columns = gar.to_dict()
     assert columns["depdelay"].dtype == dtype
     assert set(columns) == {"depdelay", "arrdelay"}
-<<<<<<< HEAD
-    assert list(columns["depdelay"].to_pandas()) == [
-        0,
-        0,
-        -3,
-        -2,
-        11,
-        6,
-        -7,
-        -4,
-        4,
-        -3,
-    ]
-=======
-    assert list(columns["depdelay"]) == list(depdelay.astype(dtype))
->>>>>>> ac540948
+    assert list(columns["depdelay"].to_pandas()) == list(
+        depdelay.astype(dtype).to_pandas()
+    )
 
 
 @pytest.mark.skipif(
