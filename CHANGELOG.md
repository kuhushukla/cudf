--- conflicted
+++ resolved
@@ -183,11 +183,8 @@
 - PR #4279 Fix converting `np.float64` to Scalar
 - PR #4285 Add init files for cython pkgs and fix `setup.py`
 - PR #4287 Parquet reader: fix empty string potentially read as null
-<<<<<<< HEAD
 - PR #4310 Fix empty values case in groupby 
-=======
 - PR #4297 Fix specification of package_data in setup.py
->>>>>>> 27736ad9
 
 
 # cuDF 0.12.0 (04 Feb 2020)
