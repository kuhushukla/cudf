--- conflicted
+++ resolved
@@ -20,15 +20,12 @@
 - PR #3079 Added support to write ORC files given a local path
 - PR #3192 Add dtype param to cast `DataFrame` on init
 - PR #3223 Java expose underlying buffers
-<<<<<<< HEAD
 - PR #3300 Add `DataFrame.insert`
-=======
 - PR #3263 Define and implement new `valid_if`
 - PR #3278 Add `to_host` utility to copy `column_view` to host
 - PR #3087 Add new cudf::experimental bool8 wrapper
 - PR #3219 Construct column from column_view
 - PR #3291 Add normalize_nans_and_zeros
->>>>>>> a5cd717d
 
 ## Improvements
 
