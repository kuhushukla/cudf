--- conflicted
+++ resolved
@@ -7,11 +7,8 @@
 - PR #3336 Add `from_dlpack` and `to_dlpack`
 - PR #3555 Add column names support to libcudf++ io readers and writers
 - PR #3610 Add memory_usage to DataFrame and Series APIs
-<<<<<<< HEAD
+- PR #3627 Adding cudf::sort and cudf::sort_by_key
 - PR #3662 Define and implement `shift`.
-=======
-- PR #3627 Adding cudf::sort and cudf::sort_by_key
->>>>>>> 49299e4a
 
 ## Improvements
 
