--- conflicted
+++ resolved
@@ -60,12 +60,8 @@
 - PR #2738 Fix java to find new NVStrings locations
 - PR #2736 Pin Jitify branch to v0.10 version
 - PR #2742 IO Readers: Fix possible silent failures when creating `NvStrings` instance
-<<<<<<< HEAD
+- PR #2753 Fix java quantile API calls
 - PR #2749 Fix apply_rows/apply_chunks pessimistic null mask to use in_cols null masks only
-=======
-- PR #2753 Fix java quantile API calls
-
->>>>>>> 485a511a
 
 # cuDF 0.9.0 (21 Aug 2019)
 
