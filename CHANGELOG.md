--- conflicted
+++ resolved
@@ -15,11 +15,8 @@
 - PR #3776 Add column equivalence comparator (using epsilon for float equality)
 - PR #3667 Define and implement round-robin partition API.
 - PR #3690 Add bools_to_mask
-<<<<<<< HEAD
 - PR #3577 Add initial dictionary support to column classes
-=======
 - PR #3538 Define and implement left semi join and left anti join
->>>>>>> 07a755a5
 - PR #3683 Added support for multiple delimiters in `nvtext.token_count()`
 - PR #3792 Adding is_nan and is_notnan
 - PR #3594 Adding clamp support to libcudf++
