# cuDF 0.6.0 (Date TBD)

## New Features

- PR #760 Raise `FileNotFoundError` instead of `GDF_FILE_ERROR` in `read_csv` if the file does not exist
- PR #539 Add Python bindings for replace function
- PR #807 CSV Reader: Add byte_range parameter to specify the range in the input file to be read

## Improvements

- PR #730 Improve performance of `gdf_table` constructor
<<<<<<< HEAD
- PR #813 unified libcudf API functions by replacing gpu_ with gdf_
=======
- PR #763 Format doxygen comments for csv_read_arg struct
>>>>>>> 8c51c4e0
- PR #532 CSV Reader: Use type dispatcher instead of switch block

## Bug Fixes

- PR #821 Fix flake8 issues revealed by flake8 update
- PR #808 Resolved renamed `d_columns_valids` variable name
- PR #820 SCV Reader: fix the issue where reader adds additional rows when file uses \r\n as a line terminator
- PR #780 CSV Reader: Fix scientific notation parsing and null values for empty quotes
- PR #815 CSV Reader: Fix data parsing when tabs are present in the input CSV file
- PR #850 Fix bug where left joins where the left df has 0 rows causes a crash
- PR #861 Fix memory leak by preserving the boolean mask index


# cuDF 0.5.0 (28 Jan 2019)

## New Features

- PR #722 Add bzip2 decompression support to `read_csv()`
- PR #693 add ZLIB-based GZIP/ZIP support to `read_csv_strings()`
- PR #411 added null support to gdf_order_by (new API) and cudf_table::sort
- PR #525 Added GitHub Issue templates for bugs, documentation, new features, and questions
- PR #501 CSV Reader: Add support for user-specified decimal point and thousands separator to read_csv_strings()
- PR #455 CSV Reader: Add support for user-specified decimal point and thousands separator to read_csv()
- PR #439 add `DataFrame.drop` method similar to pandas
- PR #505 CSV Reader: Add support for user-specified boolean values
- PR #350 Implemented Series replace function
- PR #490 Added print_env.sh script to gather relevant environment details when reporting cuDF issues
- PR #474 add ZLIB-based GZIP/ZIP support to `read_csv()`
- PR #547 Added melt similar to `pandas.melt()`
- PR #491 Add CI test script to check for updates to CHANGELOG.md in PRs
- PR #550 Add CI test script to check for style issues in PRs
- PR #558 Add CI scripts for cpu-based conda and gpu-based test builds
- PR #524 Add Boolean Indexing
- PR #564 Update python `sort_values` method to use updated libcudf `gdf_order_by` API
- PR #509 CSV Reader: Input CSV file can now be passed in as a text or a binary buffer
- PR #607 Add `__iter__` and iteritems to DataFrame class
- PR #576 Create BitMask class and unit test to make 32-bit bit masks
- PR #608 Added the `DataFrame.iloc[]` and `Series.iloc[]` features
- PR #600 Enable deep or shallow copy
- PR #635 Add Doxygen template
- PR #649 Add `cudf.from_pandas` function
- PR #633 CSV Reader: Add support for the nrows parameter to specify the number of rows to read from the input file
- PR #668 Added Python 3.7 support, upgraded packages: pandas>=0.23.4, pyarrow=0.11.1, numba>=0.40.0, cython>=0.29, GLIBCXX11 ABI compatibility; align with gcc7 conda update
- PR #679 Test Series indexing, support integer scalars and integer sequences
- PR #567 Adds setup for a wheel which is installable by pip
- PR #718 Expose `product` reduction method to Python and add `GDF_NOTIMPLEMENTED_ERROR` error value

## Improvements

- PR #426 Removed sort-based groupby and refactored existing groupby APIs. Also improves C++/CUDA compile time.
- PR #461 Add `CUDF_HOME` variable in README.md to replace relative pathing.
- PR #472 RMM: Created centralized rmm::device_vector alias and rmm::exec_policy
- PR #500 Improved the concurrent hash map class to support partitioned (multi-pass) hash table building.
- PR #454 Improve CSV reader docs and examples
- PR #465 Added templated C++ API for RMM to avoid explicit cast to `void**`
- PR #513 `.gitignore` tweaks
- PR #521 Add `assert_eq` function for testing
- PR #502 Simplify Dockerfile for local dev, eliminate old conda/pip envs
- PR #549 Adds `-rdynamic` compiler flag to nvcc for Debug builds
- PR #500 Improved the concurrent hash map class to support partitioned (multi-pass) hash table building
- PR #583 Updated `gdf_size_type` to `int`
- PR #617 Added .dockerignore file. Prevents adding stale cmake cache files to the docker container
- PR #658 Reduced `JOIN_TEST` time by isolating overflow test of hash table size computation
- PR #664 Added Debuging instructions to README
- PR #651 Remove noqa marks in `__init__.py` files
- PR #671 CSV Reader: uncompressed buffer input can be parsed without explicitly specifying compression as None
- PR #684 Make RMM a submodule
- PR #718 Ensure sum, product, min, max methods pandas compatibility on empty datasets
- PR #720 Refactored Index classes to make them more Pandas-like, added CategoricalIndex
- PR #749 Improve to_arrow and from_arrow Pandas compatibility
- PR #766 Remove TravisCI references, remove unused variables from CMake, fix ARROW_VERSION in Cmake
- PR #773 Add build-args back to Dockerfile and handle dependencies based on environment yml file
- PR #781 Move thirdparty submodules to root and symlink in /cpp
- PR #843 Fix broken cudf/python API examples, add new methods to the API index

## Bug Fixes

- PR #569 CSV Reader: Fix days being off-by-one when parsing some dates
- PR #531 CSV Reader: Fix incorrect parsing of quoted numbers
- PR #465 Added templated C++ API for RMM to avoid explicit cast to `void**`
- PR #473 Added missing <random> include
- PR #478 CSV Reader: Add api support for auto column detection, header, mangle_dupe_cols, usecols
- PR #495 Updated README to correct where cffi pytest should be executed
- PR #501 Fix the intermittent segfault caused by the `thousands` and `compression` parameters in the csv reader
- PR #502 Simplify Dockerfile for local dev, eliminate old conda/pip envs
- PR #512 fix bug for `on` parameter in `DataFrame.merge` to allow for None or single column name
- PR #511 Updated python/cudf/bindings/join.pyx to fix cudf merge printing out dtypes
- PR #513 `.gitignore` tweaks
- PR #521 Add `assert_eq` function for testing
- PR #537 Fix CMAKE_CUDA_STANDARD_REQURIED typo in CMakeLists.txt
- PR #447 Fix silent failure in initializing DataFrame from generator
- PR #545 Temporarily disable csv reader thousands test to prevent segfault (test re-enabled in PR #501)
- PR #559 Fix Assertion error while using `applymap` to change the output dtype
- PR #575 Update `print_env.sh` script to better handle missing commands
- PR #612 Prevent an exception from occuring with true division on integer series.
- PR #630 Fix deprecation warning for `pd.core.common.is_categorical_dtype`
- PR #622 Fix Series.append() behaviour when appending values with different numeric dtype
- PR #603 Fix error while creating an empty column using None.
- PR #673 Fix array of strings not being caught in from_pandas
- PR #644 Fix return type and column support of dataframe.quantile()
- PR #634 Fix create `DataFrame.from_pandas()` with numeric column names
- PR #654 Add resolution check for GDF_TIMESTAMP in Join
- PR #648 Enforce one-to-one copy required when using `numba>=0.42.0`
- PR #645 Fix cmake build type handling not setting debug options when CMAKE_BUILD_TYPE=="Debug"
- PR #669 Fix GIL deadlock when launching multiple python threads that make Cython calls
- PR #665 Reworked the hash map to add a way to report the destination partition for a key
- PR #670 CMAKE: Fix env include path taking precedence over libcudf source headers
- PR #674 Check for gdf supported column types
- PR #677 Fix 'gdf_csv_test_Dates' gtest failure due to missing nrows parameter
- PR #604 Fix the parsing errors while reading a csv file using `sep` instead of `delimiter`.
- PR #686 Fix converting nulls to NaT values when converting Series to Pandas/Numpy
- PR #689 CSV Reader: Fix behavior with skiprows+header to match pandas implementation
- PR #691 Fixes Join on empty input DFs
- PR #706 CSV Reader: Fix broken dtype inference when whitespace is in data
- PR #717 CSV reader: fix behavior when parsing a csv file with no data rows
- PR #724 CSV Reader: fix build issue due to parameter type mismatch in a std::max call
- PR #734 Prevents reading undefined memory in gpu_expand_mask_bits numba kernel
- PR #747 CSV Reader: fix an issue where CUDA allocations fail with some large input files
- PR #750 Fix race condition for handling NVStrings in CMake
- PR #719 Fix merge column ordering
- PR #770 Fix issue where RMM submodule pointed to wrong branch and pin other to correct branches
- PR #778 Fix hard coded ABI off setting
- PR #784 Update RMM submodule commit-ish and pip paths
- PR #794 Update `rmm::exec_policy` usage to fix segmentation faults when used as temprory allocator.
- PR #800 Point git submodules to branches of forks instead of exact commits


# cuDF 0.4.0 (05 Dec 2018)

## New Features

- PR #398 add pandas-compatible `DataFrame.shape()` and `Series.shape()`
- PR #394 New documentation feature "10 Minutes to cuDF"
- PR #361 CSV Reader: Add support for strings with delimiters

## Improvements

 - PR #436 Improvements for type_dispatcher and wrapper structs
 - PR #429 Add CHANGELOG.md (this file)
 - PR #266 use faster CUDA-accelerated DataFrame column/Series concatenation.
 - PR #379 new C++ `type_dispatcher` reduces code complexity in supporting many data types.
 - PR #349 Improve performance for creating columns from memoryview objects
 - PR #445 Update reductions to use type_dispatcher. Adds integer types support to sum_of_squares.
 - PR #448 Improve installation instructions in README.md
 - PR #456 Change default CMake build to Release, and added option for disabling compilation of tests

## Bug Fixes

 - PR #444 Fix csv_test CUDA too many resources requested fail.
 - PR #396 added missing output buffer in validity tests for groupbys.
 - PR #408 Dockerfile updates for source reorganization
 - PR #437 Add cffi to Dockerfile conda env, fixes "cannot import name 'librmm'"
 - PR #417 Fix `map_test` failure with CUDA 10
 - PR #414 Fix CMake installation include file paths
 - PR #418 Properly cast string dtypes to programmatic dtypes when instantiating columns
 - PR #427 Fix and tests for Concatenation illegal memory access with nulls


# cuDF 0.3.0 (23 Nov 2018)

## New Features

 - PR #336 CSV Reader string support

## Improvements

 - PR #354 source code refactored for better organization. CMake build system overhaul. Beginning of transition to Cython bindings.
 - PR #290 Add support for typecasting to/from datetime dtype
 - PR #323 Add handling pyarrow boolean arrays in input/out, add tests
 - PR #325 GDF_VALIDITY_UNSUPPORTED now returned for algorithms that don't support non-empty valid bitmasks
 - PR #381 Faster InputTooLarge Join test completes in ms rather than minutes.
 - PR #373 .gitignore improvements
 - PR #367 Doc cleanup & examples for DataFrame methods
 - PR #333 Add Rapids Memory Manager documentation
 - PR #321 Rapids Memory Manager adds file/line location logging and convenience macros
 - PR #334 Implement DataFrame `__copy__` and `__deepcopy__`
 - PR #271 Add NVTX ranges to pygdf
 - PR #311 Document system requirements for conda install

## Bug Fixes

 - PR #337 Retain index on `scale()` function
 - PR #344 Fix test failure due to PyArrow 0.11 Boolean handling
 - PR #364 Remove noexcept from managed_allocator;  CMakeLists fix for NVstrings
 - PR #357 Fix bug that made all series be considered booleans for indexing
 - PR #351 replace conda env configuration for developers
 - PRs #346 #360 Fix CSV reading of negative numbers
 - PR #342 Fix CMake to use conda-installed nvstrings
 - PR #341 Preserve categorical dtype after groupby aggregations
 - PR #315 ReadTheDocs build update to fix missing libcuda.so
 - PR #320 FIX out-of-bounds access error in reductions.cu
 - PR #319 Fix out-of-bounds memory access in libcudf count_valid_bits
 - PR #303 Fix printing empty dataframe


# cuDF 0.2.0 and cuDF 0.1.0

These were initial releases of cuDF based on previously separate pyGDF and libGDF libraries.
<|MERGE_RESOLUTION|>--- conflicted
+++ resolved
@@ -9,11 +9,8 @@
 ## Improvements
 
 - PR #730 Improve performance of `gdf_table` constructor
-<<<<<<< HEAD
 - PR #813 unified libcudf API functions by replacing gpu_ with gdf_
-=======
 - PR #763 Format doxygen comments for csv_read_arg struct
->>>>>>> 8c51c4e0
 - PR #532 CSV Reader: Use type dispatcher instead of switch block
 
 ## Bug Fixes
