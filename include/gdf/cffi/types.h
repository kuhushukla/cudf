#pragma once

typedef size_t gdf_size_type;
typedef gdf_size_type gdf_index_type;
typedef unsigned char gdf_valid_type;
typedef	int64_t	gdf_date64;
typedef	int32_t	gdf_date32;
typedef	int32_t	gdf_category;

/* --------------------------------------------------------------------------*/
 /**
 * @Synopsis  These enums indicate the possible data types for a gdf_column
 */
/* ----------------------------------------------------------------------------*/
typedef enum {
    GDF_invalid=0,
    GDF_INT8,
    GDF_INT16,
    GDF_INT32,
    GDF_INT64,
    GDF_FLOAT32,
    GDF_FLOAT64,
    GDF_DATE32,   	/**< int32_t days since the UNIX epoch */
    GDF_DATE64,   	/**< int64_t milliseconds since the UNIX epoch */
    GDF_TIMESTAMP,	/**< Exact timestamp encoded with int64 since UNIX epoch (Default unit millisecond) */
    GDF_CATEGORY,
    GDF_STRING,
    N_GDF_TYPES, 	/* additional types should go BEFORE N_GDF_TYPES */
} gdf_dtype;


/* --------------------------------------------------------------------------*/
/**
 * @Synopsis  These are all possible gdf error codes that can be returned from
 * a libgdf function. ANY NEW ERROR CODE MUST ALSO BE ADDED TO `gdf_error_get_name`
 * AS WELL
 */
/* ----------------------------------------------------------------------------*/
typedef enum {
    GDF_SUCCESS=0,                
    GDF_CUDA_ERROR,                   /**< Error occured in a CUDA call */ 
    GDF_UNSUPPORTED_DTYPE,            /**< The datatype of the gdf_column is unsupported */ 
    GDF_COLUMN_SIZE_MISMATCH,         /**< Two columns that should be the same size aren't the same size*/        
    GDF_COLUMN_SIZE_TOO_BIG,          /**< Size of column is larger than the max supported size */      
    GDF_DATASET_EMPTY,                /**< Input dataset is either null or has size 0 when it shouldn't */   
    GDF_VALIDITY_MISSING,             /**< gdf_column's validity bitmask is null */  
    GDF_VALIDITY_UNSUPPORTED,         /**< The requested gdf operation does not support validity bitmask handling, and one of the input columns has the valid bits enabled */
    GDF_INVALID_API_CALL,             /**< The arguments passed into the function were invalid */   
    GDF_JOIN_DTYPE_MISMATCH,          /**< Datatype mismatch between corresponding columns in  left/right tables in the Join function */   
    GDF_JOIN_TOO_MANY_COLUMNS,        /**< Too many columns were passed in for the requested join operation*/       
    GDF_DTYPE_MISMATCH,               /**< Type mismatch between columns that should be the same type */
    GDF_UNSUPPORTED_METHOD,           /**< The method requested to perform an operation was invalid or unsupported (e.g., hash vs. sort)*/ 
    GDF_INVALID_AGGREGATOR,           /**< Invalid aggregator was specified for a groupby*/
    GDF_INVALID_HASH_FUNCTION,        /**< Invalid hash function was selected */
    GDF_PARTITION_DTYPE_MISMATCH,     /**< Datatype mismatch between columns of input/output in the hash partition function */
    GDF_HASH_TABLE_INSERT_FAILURE,    /**< Failed to insert to hash table, likely because its full */
    GDF_UNSUPPORTED_JOIN_TYPE,        /**< The type of join requested is unsupported */
<<<<<<< HEAD
    GDF_UNDEFINED_NVTX_COLOR,         /**< The requested color used to define an NVTX range is not defined */
    GDF_NULL_NVTX_NAME,               /**< The requested name for an NVTX range cannot be nullptr */
=======
    GDF_C_ERROR,				         	    /**< C error not related to CUDA */
    GDF_FILE_ERROR,   				        /**< error processing sepcified file */      

>>>>>>> e5f70a03
} gdf_error;

typedef enum {
    GDF_HASH_MURMUR3=0, /**< Murmur3 hash function */
    GDF_HASH_IDENTITY,  /**< Identity hash function that simply returns the key to be hashed */
} gdf_hash_func;

typedef enum {
	TIME_UNIT_NONE=0, // default (undefined)
	TIME_UNIT_s,   // second
	TIME_UNIT_ms,  // millisecond
	TIME_UNIT_us,  // microsecond
	TIME_UNIT_ns   // nanosecond
} gdf_time_unit;

typedef struct {
	gdf_time_unit time_unit;
	// here we can also hold info for decimal datatype or any other datatype that requires additional information
} gdf_dtype_extra_info;

typedef struct gdf_column_{
    void *data;                       /**< Pointer to the columns data */ 
    gdf_valid_type *valid;            /**< Pointer to the columns validity bit mask where the 'i'th bit indicates if the 'i'th row is NULL */
    gdf_size_type size;               /**< Number of data elements in the columns data buffer*/
    gdf_dtype dtype;                  /**< The datatype of the column's data */
    gdf_size_type null_count;         /**< The number of NULL values in the column's data */
    gdf_dtype_extra_info dtype_info;
    char *			col_name;			// host-side:	null terminated string
} gdf_column;

/* --------------------------------------------------------------------------*/
/** 
 * @Synopsis  These enums indicate which method is to be used for an operation.
 * For example, it is used to select between the hash-based vs. sort-based implementations
 * of the Join operation.
 */
/* ----------------------------------------------------------------------------*/
typedef enum {
  GDF_SORT = 0,   /**< Indicates that the sort-based implementation of the function will be used */
  GDF_HASH,       /**< Indicates that the hash-based implementation of the function will be used */
  N_GDF_METHODS,  /* additional methods should go BEFORE N_GDF_METHODS */
} gdf_method;

typedef enum {
  GDF_QUANT_LINEAR =0,
  GDF_QUANT_LOWER,
  GDF_QUANT_HIGHER,
  GDF_QUANT_MIDPOINT,
  GDF_QUANT_NEAREST,
  N_GDF_QUANT_METHODS,
} gdf_quantile_method;


/* --------------------------------------------------------------------------*/
/** 
 * @Synopsis These enums indicate the supported aggregation operations that can be
 * performed on a set of aggregation columns as part of a GroupBy operation
 */
/* ----------------------------------------------------------------------------*/
typedef enum {
  GDF_SUM = 0,        /**< Computes the sum of all values in the aggregation column*/
  GDF_MIN,            /**< Computes minimum value in the aggregation column */
  GDF_MAX,            /**< Computes maximum value in the aggregation column */
  GDF_AVG,            /**< Computes arithmetic mean of all values in the aggregation column */
  GDF_COUNT,          /**< Computes histogram of the occurance of each key in the GroupBy Columns */
  GDF_COUNT_DISTINCT, /**< Counts the number of distinct keys in the GroupBy columns */
  N_GDF_AGG_OPS,      /**< The total number of aggregation operations. ALL NEW OPERATIONS SHOULD BE ADDED ABOVE THIS LINE*/
} gdf_agg_op;


/* --------------------------------------------------------------------------*/
/** 
 * @Synopsis  Colors for use with NVTX ranges.
 *
 * These enumerations are the available pre-defined colors for use with
 * user-defined NVTX ranges.
 */
/* ----------------------------------------------------------------------------*/
typedef enum {
  GDF_GREEN = 0, 
  GDF_BLUE,
  GDF_YELLOW,
  GDF_PURPLE,
  GDF_CYAN,
  GDF_RED,
  GDF_WHITE,
  GDF_DARK_GREEN,
  GDF_ORANGE,
  GDF_NUM_COLORS, /** Add new colors above this line */
} gdf_color;

/* --------------------------------------------------------------------------*/
/** 
 * @Synopsis  This struct holds various information about how an operation should be 
 * performed as well as additional information about the input data.
 */
/* ----------------------------------------------------------------------------*/
typedef struct gdf_context_{
  int flag_sorted;        /**< Indicates if the input data is sorted. 0 = No, 1 = yes */
  gdf_method flag_method; /**< The method to be used for the operation (e.g., sort vs hash) */
  int flag_distinct;      /**< for COUNT: DISTINCT = 1, else = 0 */
  int flag_sort_result;   /**< When method is GDF_HASH, 0 = result is not sorted, 1 = result is sorted */
  int flag_sort_inplace;  /**< 0 = No sort in place allowed, 1 = else */
} gdf_context;

struct _OpaqueIpcParser;
typedef struct _OpaqueIpcParser gdf_ipc_parser_type;


struct _OpaqueRadixsortPlan;
typedef struct _OpaqueRadixsortPlan gdf_radixsort_plan_type;


struct _OpaqueSegmentedRadixsortPlan;
typedef struct _OpaqueSegmentedRadixsortPlan gdf_segmented_radixsort_plan_type;




typedef enum{
	GDF_ORDER_ASC,
	GDF_ORDER_DESC
} order_by_type;

typedef enum{
	GDF_EQUALS,
	GDF_NOT_EQUALS,
	GDF_LESS_THAN,
	GDF_LESS_THAN_OR_EQUALS,
	GDF_GREATER_THAN,
	GDF_GREATER_THAN_OR_EQUALS
} gdf_comparison_operator;

typedef enum{
	GDF_WINDOW_RANGE,
	GDF_WINDOW_ROW
} window_function_type;

typedef enum{
	GDF_WINDOW_AVG,
	GDF_WINDOW_SUM,
	GDF_WINDOW_MAX,
	GDF_WINDOW_MIN,
	GDF_WINDOW_COUNT,
	GDF_WINDOW_STDDEV,
	GDF_WINDOW_VAR //variance
} window_reduction_type;<|MERGE_RESOLUTION|>--- conflicted
+++ resolved
@@ -55,14 +55,10 @@
     GDF_PARTITION_DTYPE_MISMATCH,     /**< Datatype mismatch between columns of input/output in the hash partition function */
     GDF_HASH_TABLE_INSERT_FAILURE,    /**< Failed to insert to hash table, likely because its full */
     GDF_UNSUPPORTED_JOIN_TYPE,        /**< The type of join requested is unsupported */
-<<<<<<< HEAD
     GDF_UNDEFINED_NVTX_COLOR,         /**< The requested color used to define an NVTX range is not defined */
     GDF_NULL_NVTX_NAME,               /**< The requested name for an NVTX range cannot be nullptr */
-=======
     GDF_C_ERROR,				         	    /**< C error not related to CUDA */
     GDF_FILE_ERROR,   				        /**< error processing sepcified file */      
-
->>>>>>> e5f70a03
 } gdf_error;
 
 typedef enum {
