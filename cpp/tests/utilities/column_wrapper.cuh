--- conflicted
+++ resolved
@@ -514,7 +514,8 @@
     print_gdf_column(&the_column);
   }
 
-<<<<<<< HEAD
+  gdf_size_type size() const { return the_column.size; }
+
   /**---------------------------------------------------------------------------*
    * @brief Prints the values of the underlying gdf_column to a string
    * 
@@ -568,9 +569,6 @@
       return nulls_are_equivalent;
     }
   };
-=======
-  gdf_size_type size() const { return the_column.size; }
->>>>>>> 0233e4b5
 
   /**---------------------------------------------------------------------------*
    * @brief Compares this wrapper to a gdf_column for equality.
