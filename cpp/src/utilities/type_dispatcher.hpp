--- conflicted
+++ resolved
@@ -134,14 +134,8 @@
     case GDF_DATE64:    { return f.template operator()< date64 >(std::forward<Ts>(args)...); }
     case GDF_TIMESTAMP: { return f.template operator()< timestamp >(std::forward<Ts>(args)...); }
     case GDF_CATEGORY:  { return f.template operator()< category >(std::forward<Ts>(args)...); }
-<<<<<<< HEAD
-    case GDF_STRING_CATEGORY:
-                        { return f.template operator()< nvstring_category >(std::forward<Ts>(args)...); }
-    case GDF_BOOL:      { return f.template operator()< bool8 >(std::forward<Ts>(args)...); }
-=======
     case GDF_STRING_CATEGORY:  
                         { return f.template operator()< nvstring_category >(std::forward<Ts>(args)...); }
->>>>>>> a03e4c6f
     default: {
 #ifdef __CUDA_ARCH__
       
@@ -240,12 +234,7 @@
 inline constexpr gdf_dtype gdf_dtype_of<cudf::category>() {
   return GDF_CATEGORY;
 };
-  
-template <>
-inline constexpr gdf_dtype gdf_dtype_of<cudf::bool8>() {
-  return GDF_BOOL;
-};
-  
+
 template <>
 inline constexpr gdf_dtype gdf_dtype_of<cudf::nvstring_category>() {
   return GDF_STRING_CATEGORY;
