--- conflicted
+++ resolved
@@ -23,25 +23,16 @@
 //                 The divisor used in calculations is N - ddof, where N
 //                 represents the number of elements.
 
-std::unique_ptr<cudf::scalar> cudf::reduction::variance(
-  column_view const& col,
-  cudf::data_type const output_dtype,
-  cudf::size_type ddof,
-  rmm::mr::device_memory_resource* mr,
-  cudaStream_t stream)
+std::unique_ptr<cudf::scalar> cudf::reduction::variance(column_view const& col,
+                                                        cudf::data_type const output_dtype,
+                                                        cudf::size_type ddof,
+                                                        rmm::mr::device_memory_resource* mr,
+                                                        cudaStream_t stream)
 {
   // TODO: add cuda version check when the fix is available
 #if !defined(__CUDACC_DEBUG__)
-<<<<<<< HEAD
-  using reducer = cudf::reduction::compound::element_type_dispatcher<
-    cudf::reduction::op::variance>;
-  return cudf::type_dispatcher(
-    col.type(), reducer(), col, output_dtype, ddof, mr, stream);
-=======
-  using reducer = cudf::experimental::reduction::compound::element_type_dispatcher<
-    cudf::experimental::reduction::op::variance>;
+  using reducer = cudf::reduction::compound::element_type_dispatcher<cudf::reduction::op::variance>;
   return cudf::type_dispatcher(col.type(), reducer(), col, output_dtype, ddof, mr, stream);
->>>>>>> 62dbd028
 #else
   // workaround for bug 200529165 which causes compilation error only at device
   // debug build the bug will be fixed at cuda 10.2
